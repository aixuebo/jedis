--- conflicted
+++ resolved
@@ -13,255 +13,6 @@
 import redis.clients.util.SafeEncoder;
 
 public class BuilderFactory {
-<<<<<<< HEAD
-    public static final Builder<Double> DOUBLE = new Builder<Double>() {
-	public Double build(Object data) {
-	    String asString = STRING.build(data);
-	    return asString == null ? null : Double.valueOf(asString);
-	}
-
-	public String toString() {
-	    return "double";
-	}
-    };
-    
-    public static final Builder<Boolean> BOOLEAN = new Builder<Boolean>() {
-	public Boolean build(Object data) {
-	    return ((Long) data) == 1;
-	}
-
-	public String toString() {
-	    return "boolean";
-	}
-    };
-    
-    public static final Builder<byte[]> BYTE_ARRAY = new Builder<byte[]>() {
-	public byte[] build(Object data) {
-	    return ((byte[]) data); // deleted == 1
-	}
-
-	public String toString() {
-	    return "byte[]";
-	}
-    };
-
-    public static final Builder<Long> LONG = new Builder<Long>() {
-	public Long build(Object data) {
-	    return (Long) data;
-	}
-
-	public String toString() {
-	    return "long";
-	}
-
-    };
-    
-    public static final Builder<String> STRING = new Builder<String>() {
-	public String build(Object data) {
-	    return data == null ? null : SafeEncoder.encode((byte[]) data);
-	}
-
-	public String toString() {
-	    return "string";
-	}
-
-    };
-    
-    public static final Builder<List<String>> STRING_LIST = new Builder<List<String>>() {
-	@SuppressWarnings("unchecked")
-	public List<String> build(Object data) {
-	    if (null == data) {
-		return null;
-	    }
-	    List<byte[]> l = (List<byte[]>) data;
-	    final ArrayList<String> result = new ArrayList<String>(l.size());
-	    for (final byte[] barray : l) {
-		if (barray == null) {
-		    result.add(null);
-		} else {
-		    result.add(SafeEncoder.encode(barray));
-		}
-	    }
-	    return result;
-	}
-
-	public String toString() {
-	    return "List<String>";
-	}
-
-    };
-    
-    public static final Builder<Map<String, String>> STRING_MAP = new Builder<Map<String, String>>() {
-	@SuppressWarnings("unchecked")
-	public Map<String, String> build(Object data) {
-	    final List<byte[]> flatHash = (List<byte[]>) data;
-	    final Map<String, String> hash = new HashMap<String, String>();
-	    final Iterator<byte[]> iterator = flatHash.iterator();
-	    while (iterator.hasNext()) {
-		hash.put(SafeEncoder.encode(iterator.next()),
-			SafeEncoder.encode(iterator.next()));
-	    }
-
-	    return hash;
-	}
-
-	public String toString() {
-	    return "Map<String, String>";
-	}
-
-    };
-
-    public static final Builder<Set<String>> STRING_SET = new Builder<Set<String>>() {
-	@SuppressWarnings("unchecked")
-	public Set<String> build(Object data) {
-	    if (null == data) {
-		return null;
-	    }
-	    List<byte[]> l = (List<byte[]>) data;
-	    final Set<String> result = new HashSet<String>(l.size());
-	    for (final byte[] barray : l) {
-		if (barray == null) {
-		    result.add(null);
-		} else {
-		    result.add(SafeEncoder.encode(barray));
-		}
-	    }
-	    return result;
-	}
-
-	public String toString() {
-	    return "Set<String>";
-	}
-
-    };
-
-    public static final Builder<List<byte[]>> BYTE_ARRAY_LIST = new Builder<List<byte[]>>() {
-	@SuppressWarnings("unchecked")
-	public List<byte[]> build(Object data) {
-	    if (null == data) {
-		return null;
-	    }
-	    List<byte[]> l = (List<byte[]>) data;
-
-	    return l;
-	}
-
-	public String toString() {
-	    return "List<byte[]>";
-	}
-    };
-
-    public static final Builder<Set<byte[]>> BYTE_ARRAY_ZSET = new Builder<Set<byte[]>>() {
-	@SuppressWarnings("unchecked")
-	public Set<byte[]> build(Object data) {
-	    if (null == data) {
-		return null;
-	    }
-	    List<byte[]> l = (List<byte[]>) data;
-	    final Set<byte[]> result = new LinkedHashSet<byte[]>(l);
-	    for (final byte[] barray : l) {
-		if (barray == null) {
-		    result.add(null);
-		} else {
-		    result.add(barray);
-		}
-	    }
-	    return result;
-	}
-
-	public String toString() {
-	    return "ZSet<byte[]>";
-	}
-    };
-    
-    public static final Builder<Map<byte[], byte[]>> BYTE_ARRAY_MAP = new Builder<Map<byte[], byte[]>>() {
-	@SuppressWarnings("unchecked")
-	public Map<byte[], byte[]> build(Object data) {
-	    final List<byte[]> flatHash = (List<byte[]>) data;
-	    final Map<byte[], byte[]> hash = new HashMap<byte[], byte[]>();
-	    final Iterator<byte[]> iterator = flatHash.iterator();
-	    while (iterator.hasNext()) {
-		hash.put(iterator.next(), iterator.next());
-	    }
-
-	    return hash;
-	}
-
-	public String toString() {
-	    return "Map<byte[], byte[]>";
-	}
-
-    };
-
-    public static final Builder<Set<String>> STRING_ZSET = new Builder<Set<String>>() {
-	@SuppressWarnings("unchecked")
-	public Set<String> build(Object data) {
-	    if (null == data) {
-		return null;
-	    }
-	    List<byte[]> l = (List<byte[]>) data;
-	    final Set<String> result = new LinkedHashSet<String>(l.size());
-	    for (final byte[] barray : l) {
-		if (barray == null) {
-		    result.add(null);
-		} else {
-		    result.add(SafeEncoder.encode(barray));
-		}
-	    }
-	    return result;
-	}
-
-	public String toString() {
-	    return "ZSet<String>";
-	}
-
-    };
-
-    public static final Builder<Set<Tuple>> TUPLE_ZSET = new Builder<Set<Tuple>>() {
-	@SuppressWarnings("unchecked")
-	public Set<Tuple> build(Object data) {
-	    if (null == data) {
-		return null;
-	    }
-	    List<byte[]> l = (List<byte[]>) data;
-	    final Set<Tuple> result = new LinkedHashSet<Tuple>(l.size());
-	    Iterator<byte[]> iterator = l.iterator();
-	    while (iterator.hasNext()) {
-		result.add(new Tuple(SafeEncoder.encode(iterator.next()),
-			Double.valueOf(SafeEncoder.encode(iterator.next()))));
-	    }
-	    return result;
-	}
-
-	public String toString() {
-	    return "ZSet<Tuple>";
-	}
-
-    };
-
-    public static final Builder<Set<Tuple>> TUPLE_ZSET_BINARY = new Builder<Set<Tuple>>() {
-	@SuppressWarnings("unchecked")
-	public Set<Tuple> build(Object data) {
-	    if (null == data) {
-		return null;
-	    }
-	    List<byte[]> l = (List<byte[]>) data;
-	    final Set<Tuple> result = new LinkedHashSet<Tuple>(l.size());
-	    Iterator<byte[]> iterator = l.iterator();
-	    while (iterator.hasNext()) {
-		result.add(new Tuple(iterator.next(), Double
-			.valueOf(SafeEncoder.encode(iterator.next()))));
-	    }
-
-	    return result;
-
-	}
-
-	public String toString() {
-	    return "ZSet<Tuple>";
-	}
-    };
-=======
   public static final Builder<Double> DOUBLE = new Builder<Double>() {
     public Double build(Object data) {
       String asString = STRING.build(data);
@@ -361,7 +112,7 @@
       final Iterator<Object> iterator = flatHash.iterator();
       while (iterator.hasNext()) {
         hash.put(SafeEncoder.encode((byte[]) iterator.next()),
-          String.valueOf((Long) iterator.next()));
+            String.valueOf((Long) iterator.next()));
       }
 
       return hash;
@@ -521,63 +272,62 @@
       return "ZSet<Tuple>";
     }
   };
->>>>>>> d33bd409
-
-    public static final Builder<Object> EVAL_RESULT = new Builder<Object>() {
-
-	@Override
-	public Object build(Object data) {
-	    return evalResult(data);
-	}
-	
-	public String toString() {
-	    return "Eval<Object>";
-	}
-
-	private Object evalResult(Object result) {
-	    if (result instanceof byte[])
-		return SafeEncoder.encode((byte[]) result);
-
-	    if (result instanceof List<?>) {
-		List<?> list = (List<?>) result;
-		List<Object> listResult = new ArrayList<Object>(list.size());
-		for (Object bin : list) {
-		    listResult.add(evalResult(bin));
-		}
-
-		return listResult;
-	    }
-
-	    return result;
-	}
-
-    };
-    
-    public static final Builder<Object> EVAL_BINARY_RESULT = new Builder<Object>() {
-	
-	@Override
-	public Object build(Object data) {
-	    return evalResult(data);
-	}
-	
-	public String toString() {
-	    return "Eval<Object>";
-	}
-	
-	private Object evalResult(Object result) {
-	    if (result instanceof List<?>) {
-		List<?> list = (List<?>) result;
-		List<Object> listResult = new ArrayList<Object>(list.size());
-		for (Object bin : list) {
-		    listResult.add(evalResult(bin));
-		}
-		
-		return listResult;
-	    }
-	    
-	    return result;
-	}
-	
-    };
+
+  public static final Builder<Object> EVAL_RESULT = new Builder<Object>() {
+
+    @Override
+    public Object build(Object data) {
+      return evalResult(data);
+    }
+
+    public String toString() {
+      return "Eval<Object>";
+    }
+
+    private Object evalResult(Object result) {
+      if (result instanceof byte[])
+        return SafeEncoder.encode((byte[]) result);
+
+      if (result instanceof List<?>) {
+        List<?> list = (List<?>) result;
+        List<Object> listResult = new ArrayList<Object>(list.size());
+        for (Object bin : list) {
+          listResult.add(evalResult(bin));
+        }
+
+        return listResult;
+      }
+
+      return result;
+    }
+
+  };
+
+  public static final Builder<Object> EVAL_BINARY_RESULT = new Builder<Object>() {
+
+    @Override
+    public Object build(Object data) {
+      return evalResult(data);
+    }
+
+    public String toString() {
+      return "Eval<Object>";
+    }
+
+    private Object evalResult(Object result) {
+      if (result instanceof List<?>) {
+        List<?> list = (List<?>) result;
+        List<Object> listResult = new ArrayList<Object>(list.size());
+        for (Object bin : list) {
+          listResult.add(evalResult(bin));
+        }
+
+        return listResult;
+      }
+
+      return result;
+    }
+
+  };
 
 }