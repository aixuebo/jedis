--- conflicted
+++ resolved
@@ -31,16 +31,9 @@
     set(SafeEncoder.encode(key), SafeEncoder.encode(value));
   }
 
-<<<<<<< HEAD
-  @Override
-  public void set(final String key, final String value, final String nxxx, final String expx,
-      final long time) {
-    set(SafeEncoder.encode(key), SafeEncoder.encode(value), SafeEncoder.encode(nxxx),
-      SafeEncoder.encode(expx), time);
-=======
+  @Override
   public void set(final String key, final String value, final SetParams params) {
     set(SafeEncoder.encode(key), SafeEncoder.encode(value), params);
->>>>>>> 454f783a
   }
 
   @Override
