package redis.clients.jedis;

import static redis.clients.jedis.Protocol.toByteArray;

import java.util.HashMap;
import java.util.Map;
import java.util.Map.Entry;

import redis.clients.util.SafeEncoder;

public class Client extends BinaryClient implements Commands {
    public Client(final String host) {
	super(host);
    }

    public Client(final String host, final int port) {
	super(host, port);
    }

    public void set(final String key, final String value) {
	set(SafeEncoder.encode(key), SafeEncoder.encode(value));
    }

    public void get(final String key) {
	get(SafeEncoder.encode(key));
    }

    public void exists(final String key) {
	exists(SafeEncoder.encode(key));
    }

    public void del(final String... keys) {
	final byte[][] bkeys = new byte[keys.length][];
	for (int i = 0; i < keys.length; i++) {
	    bkeys[i] = SafeEncoder.encode(keys[i]);
	}
	del(bkeys);
    }

    public void type(final String key) {
	type(SafeEncoder.encode(key));
    }

    public void keys(final String pattern) {
	keys(SafeEncoder.encode(pattern));
    }

    public void rename(final String oldkey, final String newkey) {
	rename(SafeEncoder.encode(oldkey), SafeEncoder.encode(newkey));
    }

    public void renamenx(final String oldkey, final String newkey) {
	renamenx(SafeEncoder.encode(oldkey), SafeEncoder.encode(newkey));
    }

    public void expire(final String key, final int seconds) {
	expire(SafeEncoder.encode(key), seconds);
    }

    public void expireAt(final String key, final long unixTime) {
	expireAt(SafeEncoder.encode(key), unixTime);
    }

    public void ttl(final String key) {
	ttl(SafeEncoder.encode(key));
    }

    public void move(final String key, final int dbIndex) {
	move(SafeEncoder.encode(key), dbIndex);
    }

    public void getSet(final String key, final String value) {
	getSet(SafeEncoder.encode(key), SafeEncoder.encode(value));
    }

    public void mget(final String... keys) {
	final byte[][] bkeys = new byte[keys.length][];
	for (int i = 0; i < bkeys.length; i++) {
	    bkeys[i] = SafeEncoder.encode(keys[i]);
	}
	mget(bkeys);
    }

    public void setnx(final String key, final String value) {
	setnx(SafeEncoder.encode(key), SafeEncoder.encode(value));
    }

    public void setex(final String key, final int seconds, final String value) {
	setex(SafeEncoder.encode(key), seconds, SafeEncoder.encode(value));
    }

    public void mset(final String... keysvalues) {
	final byte[][] bkeysvalues = new byte[keysvalues.length][];
	for (int i = 0; i < keysvalues.length; i++) {
	    bkeysvalues[i] = SafeEncoder.encode(keysvalues[i]);
	}
	mset(bkeysvalues);
    }

    public void msetnx(final String... keysvalues) {
	final byte[][] bkeysvalues = new byte[keysvalues.length][];
	for (int i = 0; i < keysvalues.length; i++) {
	    bkeysvalues[i] = SafeEncoder.encode(keysvalues[i]);
	}
	msetnx(bkeysvalues);
    }

    public void decrBy(final String key, final long integer) {
	decrBy(SafeEncoder.encode(key), integer);
    }

    public void decr(final String key) {
	decr(SafeEncoder.encode(key));
    }

    public void incrBy(final String key, final long integer) {
	incrBy(SafeEncoder.encode(key), integer);
    }

    public void incr(final String key) {
	incr(SafeEncoder.encode(key));
    }

    public void append(final String key, final String value) {
	append(SafeEncoder.encode(key), SafeEncoder.encode(value));
    }

    public void substr(final String key, final int start, final int end) {
	substr(SafeEncoder.encode(key), start, end);
    }

    public void hset(final String key, final String field, final String value) {
	hset(SafeEncoder.encode(key), SafeEncoder.encode(field),
		SafeEncoder.encode(value));
    }

    public void hget(final String key, final String field) {
	hget(SafeEncoder.encode(key), SafeEncoder.encode(field));
    }

    public void hsetnx(final String key, final String field, final String value) {
	hsetnx(SafeEncoder.encode(key), SafeEncoder.encode(field),
		SafeEncoder.encode(value));
    }

    public void hmset(final String key, final Map<String, String> hash) {
	final Map<byte[], byte[]> bhash = new HashMap<byte[], byte[]>(
		hash.size());
	for (final Entry<String, String> entry : hash.entrySet()) {
	    bhash.put(SafeEncoder.encode(entry.getKey()),
		    SafeEncoder.encode(entry.getValue()));
	}
	hmset(SafeEncoder.encode(key), bhash);
    }

    public void hmget(final String key, final String... fields) {
	final byte[][] bfields = new byte[fields.length][];
	for (int i = 0; i < bfields.length; i++) {
	    bfields[i] = SafeEncoder.encode(fields[i]);
	}
	hmget(SafeEncoder.encode(key), bfields);
    }

    public void hincrBy(final String key, final String field, final long value) {
	hincrBy(SafeEncoder.encode(key), SafeEncoder.encode(field), value);
    }

    public void hexists(final String key, final String field) {
	hexists(SafeEncoder.encode(key), SafeEncoder.encode(field));
    }

    public void hdel(final String key, final String... fields) {
	hdel(SafeEncoder.encode(key), SafeEncoder.encodeMany(fields));
    }

    public void hlen(final String key) {
	hlen(SafeEncoder.encode(key));
    }

    public void hkeys(final String key) {
	hkeys(SafeEncoder.encode(key));
    }

    public void hvals(final String key) {
	hvals(SafeEncoder.encode(key));
    }

    public void hgetAll(final String key) {
	hgetAll(SafeEncoder.encode(key));
    }

    public void rpush(final String key, final String... string) {
	rpush(SafeEncoder.encode(key), SafeEncoder.encodeMany(string));
    }

    public void lpush(final String key, final String... string) {
	lpush(SafeEncoder.encode(key), SafeEncoder.encodeMany(string));
    }

    public void llen(final String key) {
	llen(SafeEncoder.encode(key));
    }

    public void lrange(final String key, final long start, final long end) {
	lrange(SafeEncoder.encode(key), start, end);
    }

    public void ltrim(final String key, final long start, final long end) {
	ltrim(SafeEncoder.encode(key), start, end);
    }

    public void lindex(final String key, final long index) {
	lindex(SafeEncoder.encode(key), index);
    }

    public void lset(final String key, final long index, final String value) {
	lset(SafeEncoder.encode(key), index, SafeEncoder.encode(value));
    }

    public void lrem(final String key, long count, final String value) {
	lrem(SafeEncoder.encode(key), count, SafeEncoder.encode(value));
    }

    public void lpop(final String key) {
	lpop(SafeEncoder.encode(key));
    }

    public void rpop(final String key) {
	rpop(SafeEncoder.encode(key));
    }

    public void rpoplpush(final String srckey, final String dstkey) {
	rpoplpush(SafeEncoder.encode(srckey), SafeEncoder.encode(dstkey));
    }

    public void sadd(final String key, final String... members) {
	sadd(SafeEncoder.encode(key), SafeEncoder.encodeMany(members));
    }

    public void smembers(final String key) {
	smembers(SafeEncoder.encode(key));
    }

    public void srem(final String key, final String... members) {
	srem(SafeEncoder.encode(key), SafeEncoder.encodeMany(members));
    }

    public void spop(final String key) {
	spop(SafeEncoder.encode(key));
    }

    public void smove(final String srckey, final String dstkey,
	    final String member) {
	smove(SafeEncoder.encode(srckey), SafeEncoder.encode(dstkey),
		SafeEncoder.encode(member));
    }

    public void scard(final String key) {
	scard(SafeEncoder.encode(key));
    }

    public void sismember(final String key, final String member) {
	sismember(SafeEncoder.encode(key), SafeEncoder.encode(member));
    }

    public void sinter(final String... keys) {
	final byte[][] bkeys = new byte[keys.length][];
	for (int i = 0; i < bkeys.length; i++) {
	    bkeys[i] = SafeEncoder.encode(keys[i]);
	}
	sinter(bkeys);
    }

    public void sinterstore(final String dstkey, final String... keys) {
	final byte[][] bkeys = new byte[keys.length][];
	for (int i = 0; i < bkeys.length; i++) {
	    bkeys[i] = SafeEncoder.encode(keys[i]);
	}
	sinterstore(SafeEncoder.encode(dstkey), bkeys);
    }

    public void sunion(final String... keys) {
	final byte[][] bkeys = new byte[keys.length][];
	for (int i = 0; i < bkeys.length; i++) {
	    bkeys[i] = SafeEncoder.encode(keys[i]);
	}
	sunion(bkeys);
    }

    public void sunionstore(final String dstkey, final String... keys) {
	final byte[][] bkeys = new byte[keys.length][];
	for (int i = 0; i < bkeys.length; i++) {
	    bkeys[i] = SafeEncoder.encode(keys[i]);
	}
	sunionstore(SafeEncoder.encode(dstkey), bkeys);
    }

    public void sdiff(final String... keys) {
	final byte[][] bkeys = new byte[keys.length][];
	for (int i = 0; i < bkeys.length; i++) {
	    bkeys[i] = SafeEncoder.encode(keys[i]);
	}
	sdiff(bkeys);
    }

    public void sdiffstore(final String dstkey, final String... keys) {
	final byte[][] bkeys = new byte[keys.length][];
	for (int i = 0; i < bkeys.length; i++) {
	    bkeys[i] = SafeEncoder.encode(keys[i]);
	}
	sdiffstore(SafeEncoder.encode(dstkey), bkeys);
    }

    public void srandmember(final String key) {
	srandmember(SafeEncoder.encode(key));
    }

    public void zadd(final String key, final double score, final String member) {
	zadd(SafeEncoder.encode(key), score, SafeEncoder.encode(member));
    }

<<<<<<< HEAD
    public void zrange(final String key, final int start, final int end) {
	zrange(SafeEncoder.encode(key), start, end);
=======
    public void zrange(final String key, final long start, final long end) {
        zrange(SafeEncoder.encode(key), start, end);
>>>>>>> 088f84b6
    }

    public void zrem(final String key, final String... members) {
	zrem(SafeEncoder.encode(key), SafeEncoder.encodeMany(members));
    }

    public void zincrby(final String key, final double score,
	    final String member) {
	zincrby(SafeEncoder.encode(key), score, SafeEncoder.encode(member));
    }

    public void zrank(final String key, final String member) {
	zrank(SafeEncoder.encode(key), SafeEncoder.encode(member));
    }

    public void zrevrank(final String key, final String member) {
	zrevrank(SafeEncoder.encode(key), SafeEncoder.encode(member));
    }

<<<<<<< HEAD
    public void zrevrange(final String key, final int start, final int end) {
	zrevrange(SafeEncoder.encode(key), start, end);
    }

    public void zrangeWithScores(final String key, final int start,
	    final int end) {
	zrangeWithScores(SafeEncoder.encode(key), start, end);
    }

    public void zrevrangeWithScores(final String key, final int start,
	    final int end) {
	zrevrangeWithScores(SafeEncoder.encode(key), start, end);
=======
    public void zrevrange(final String key, final long start, final long end) {
        zrevrange(SafeEncoder.encode(key), start, end);
    }

    public void zrangeWithScores(final String key, final long start,
            final long end) {
        zrangeWithScores(SafeEncoder.encode(key), start, end);
    }

    public void zrevrangeWithScores(final String key, final long start,
            final long end) {
        zrevrangeWithScores(SafeEncoder.encode(key), start, end);
>>>>>>> 088f84b6
    }

    public void zcard(final String key) {
	zcard(SafeEncoder.encode(key));
    }

    public void zscore(final String key, final String member) {
	zscore(SafeEncoder.encode(key), SafeEncoder.encode(member));
    }

    public void watch(final String... keys) {
	final byte[][] bargs = new byte[keys.length][];
	for (int i = 0; i < bargs.length; i++) {
	    bargs[i] = SafeEncoder.encode(keys[i]);
	}
	watch(bargs);
    }

    public void sort(final String key) {
	sort(SafeEncoder.encode(key));
    }

    public void sort(final String key, final SortingParams sortingParameters) {
	sort(SafeEncoder.encode(key), sortingParameters);
    }

    public void blpop(final String[] args) {
	final byte[][] bargs = new byte[args.length][];
	for (int i = 0; i < bargs.length; i++) {
	    bargs[i] = SafeEncoder.encode(args[i]);
	}
	blpop(bargs);
    }

    public void sort(final String key, final SortingParams sortingParameters,
	    final String dstkey) {
	sort(SafeEncoder.encode(key), sortingParameters,
		SafeEncoder.encode(dstkey));
    }

    public void sort(final String key, final String dstkey) {
	sort(SafeEncoder.encode(key), SafeEncoder.encode(dstkey));
    }

    public void brpop(final String[] args) {
	final byte[][] bargs = new byte[args.length][];
	for (int i = 0; i < bargs.length; i++) {
	    bargs[i] = SafeEncoder.encode(args[i]);
	}
	brpop(bargs);
    }

    public void zcount(final String key, final double min, final double max) {
	zcount(SafeEncoder.encode(key), toByteArray(min), toByteArray(max));
    }
    
    public void zcount(final String key, final String min, final String max) {
	zcount(SafeEncoder.encode(key), SafeEncoder.encode(min), SafeEncoder.encode(max));
    }

    public void zrangeByScore(final String key, final double min,
	    final double max) {
	zrangeByScore(SafeEncoder.encode(key), toByteArray(min), toByteArray(max));
    }

    public void zrangeByScore(final String key, final String min,
	    final String max) {
	zrangeByScore(SafeEncoder.encode(key), SafeEncoder.encode(min),
		SafeEncoder.encode(max));
    }

    public void zrangeByScore(final String key, final double min,
	    final double max, final int offset, int count) {
	zrangeByScore(SafeEncoder.encode(key), toByteArray(min), toByteArray(max), offset, count);
    }

    public void zrangeByScoreWithScores(final String key, final double min,
	    final double max) {
	zrangeByScoreWithScores(SafeEncoder.encode(key), toByteArray(min), toByteArray(max));
    }

    public void zrangeByScoreWithScores(final String key, final double min,
	    final double max, final int offset, final int count) {
	zrangeByScoreWithScores(SafeEncoder.encode(key), toByteArray(min), toByteArray(max), offset,
		count);
    }

    public void zrevrangeByScore(final String key, final double max,
	    final double min) {
	zrevrangeByScore(SafeEncoder.encode(key), toByteArray(max), toByteArray(min));
    }
    
    public void zrangeByScore(final String key, final String min,
	    final String max, final int offset, int count) {
	zrangeByScore(SafeEncoder.encode(key), SafeEncoder.encode(min), SafeEncoder.encode(max), offset, count);
    }

    public void zrangeByScoreWithScores(final String key, final String min,
	    final String max) {
	zrangeByScoreWithScores(SafeEncoder.encode(key), SafeEncoder.encode(min), SafeEncoder.encode(max));
    }

    public void zrangeByScoreWithScores(final String key, final String min,
	    final String max, final int offset, final int count) {
	zrangeByScoreWithScores(SafeEncoder.encode(key), SafeEncoder.encode(min), SafeEncoder.encode(max), offset,
		count);
    }

    public void zrevrangeByScore(final String key, final String max,
	    final String min) {
	zrevrangeByScore(SafeEncoder.encode(key), SafeEncoder.encode(max),
		SafeEncoder.encode(min));
    }

    public void zrevrangeByScore(final String key, final double max,
	    final double min, final int offset, int count) {
	zrevrangeByScore(SafeEncoder.encode(key), toByteArray(max), toByteArray(min), offset, count);
    }

    public void zrevrangeByScore(final String key, final String max,
    	    final String min, final int offset, int count) {
	zrevrangeByScore(SafeEncoder.encode(key), SafeEncoder.encode(max), SafeEncoder.encode(min), offset, count);
    }

    public void zrevrangeByScoreWithScores(final String key, final double max,
	    final double min) {
	zrevrangeByScoreWithScores(SafeEncoder.encode(key), toByteArray(max), toByteArray(min));
    }
    
    public void zrevrangeByScoreWithScores(final String key, final String max,
    	    final String min) {
    	zrevrangeByScoreWithScores(SafeEncoder.encode(key), SafeEncoder.encode(max), SafeEncoder.encode(min));
        }

    public void zrevrangeByScoreWithScores(final String key, final double max,
	    final double min, final int offset, final int count) {
	zrevrangeByScoreWithScores(SafeEncoder.encode(key), toByteArray(max), toByteArray(min), offset,
		count);
    }
    
    public void zrevrangeByScoreWithScores(final String key, final String max,
    	    final String min, final int offset, final int count) {
    	zrevrangeByScoreWithScores(SafeEncoder.encode(key), SafeEncoder.encode(max), SafeEncoder.encode(min), offset,
    		count);
        }

<<<<<<< HEAD
    public void zremrangeByRank(final String key, final int start, final int end) {
	zremrangeByRank(SafeEncoder.encode(key), start, end);
=======
    public void zremrangeByRank(final String key, final long start, final long end) {
        zremrangeByRank(SafeEncoder.encode(key), start, end);
>>>>>>> 088f84b6
    }

    public void zremrangeByScore(final String key, final double start,
	    final double end) {
	zremrangeByScore(SafeEncoder.encode(key), toByteArray(start), toByteArray(end));
    }
    
    public void zremrangeByScore(final String key, final String start,
    	    final String end) {
    	zremrangeByScore(SafeEncoder.encode(key), SafeEncoder.encode(start), SafeEncoder.encode(end));
        }

    public void zunionstore(final String dstkey, final String... sets) {
	final byte[][] bsets = new byte[sets.length][];
	for (int i = 0; i < bsets.length; i++) {
	    bsets[i] = SafeEncoder.encode(sets[i]);
	}
	zunionstore(SafeEncoder.encode(dstkey), bsets);
    }

    public void zunionstore(final String dstkey, final ZParams params,
	    final String... sets) {
	final byte[][] bsets = new byte[sets.length][];
	for (int i = 0; i < bsets.length; i++) {
	    bsets[i] = SafeEncoder.encode(sets[i]);
	}
	zunionstore(SafeEncoder.encode(dstkey), params, bsets);
    }

    public void zinterstore(final String dstkey, final String... sets) {
	final byte[][] bsets = new byte[sets.length][];
	for (int i = 0; i < bsets.length; i++) {
	    bsets[i] = SafeEncoder.encode(sets[i]);
	}
	zinterstore(SafeEncoder.encode(dstkey), bsets);
    }

    public void zinterstore(final String dstkey, final ZParams params,
	    final String... sets) {
	final byte[][] bsets = new byte[sets.length][];
	for (int i = 0; i < bsets.length; i++) {
	    bsets[i] = SafeEncoder.encode(sets[i]);
	}
	zinterstore(SafeEncoder.encode(dstkey), params, bsets);
    }

    public void strlen(final String key) {
	strlen(SafeEncoder.encode(key));
    }

    public void lpushx(final String key, final String string) {
	lpushx(SafeEncoder.encode(key), SafeEncoder.encode(string));
    }

    public void persist(final String key) {
	persist(SafeEncoder.encode(key));
    }

    public void rpushx(final String key, final String string) {
	rpushx(SafeEncoder.encode(key), SafeEncoder.encode(string));
    }

    public void echo(final String string) {
	echo(SafeEncoder.encode(string));
    }

    public void linsert(final String key, final LIST_POSITION where,
	    final String pivot, final String value) {
	linsert(SafeEncoder.encode(key), where, SafeEncoder.encode(pivot),
		SafeEncoder.encode(value));
    }

    public void brpoplpush(String source, String destination, int timeout) {
	brpoplpush(SafeEncoder.encode(source), SafeEncoder.encode(destination),
		timeout);
    }

    public void setbit(final String key, final long offset, final boolean value) {
	setbit(SafeEncoder.encode(key), offset, toByteArray(value ? 1 : 0));
    }

    public void getbit(String key, long offset) {
	getbit(SafeEncoder.encode(key), offset);
    }

    public void setrange(String key, long offset, String value) {
	setrange(SafeEncoder.encode(key), offset, SafeEncoder.encode(value));
    }

    public void getrange(String key, long startOffset, long endOffset) {
	getrange(SafeEncoder.encode(key), startOffset, endOffset);
    }

    public void publish(final String channel, final String message) {
	publish(SafeEncoder.encode(channel), SafeEncoder.encode(message));
    }

    public void unsubscribe(final String... channels) {
	final byte[][] cs = new byte[channels.length][];
	for (int i = 0; i < cs.length; i++) {
	    cs[i] = SafeEncoder.encode(channels[i]);
	}
	unsubscribe(cs);
    }

    public void psubscribe(final String... patterns) {
	final byte[][] ps = new byte[patterns.length][];
	for (int i = 0; i < ps.length; i++) {
	    ps[i] = SafeEncoder.encode(patterns[i]);
	}
	psubscribe(ps);
    }

    public void punsubscribe(final String... patterns) {
	final byte[][] ps = new byte[patterns.length][];
	for (int i = 0; i < ps.length; i++) {
	    ps[i] = SafeEncoder.encode(patterns[i]);
	}
	punsubscribe(ps);
    }

    public void subscribe(final String... channels) {
	final byte[][] cs = new byte[channels.length][];
	for (int i = 0; i < cs.length; i++) {
	    cs[i] = SafeEncoder.encode(channels[i]);
	}
	subscribe(cs);
    }

    public void configSet(String parameter, String value) {
	configSet(SafeEncoder.encode(parameter), SafeEncoder.encode(value));
    }

    public void configGet(String pattern) {
	configGet(SafeEncoder.encode(pattern));
    }

    private byte[][] getByteParams(String... params) {
	byte[][] p = new byte[params.length][];
	for (int i = 0; i < params.length; i++)
	    p[i] = SafeEncoder.encode(params[i]);

	return p;
    }

    public void eval(String script, int keyCount, String... params) {
	eval(SafeEncoder.encode(script), toByteArray(keyCount),
		getByteParams(params));
    }

    public void evalsha(String sha1, int keyCount, String... params) {
	evalsha(SafeEncoder.encode(sha1), toByteArray(keyCount),
		getByteParams(params));
    }

    public void scriptExists(String... sha1) {
	final byte[][] bsha1 = new byte[sha1.length][];
	for (int i = 0; i < bsha1.length; i++) {
	    bsha1[i] = SafeEncoder.encode(sha1[i]);
	}
	scriptExists(bsha1);
    }

    public void scriptLoad(String script) {
	scriptLoad(SafeEncoder.encode(script));
    }

    public void zadd(String key, Map<Double, String> scoreMembers) {
	HashMap<Double, byte[]> binaryScoreMembers = new HashMap<Double, byte[]>();

	for (Map.Entry<Double, String> entry : scoreMembers.entrySet()) {
	    binaryScoreMembers.put(entry.getKey(),
		    SafeEncoder.encode(entry.getValue()));
	}

	zaddBinary(SafeEncoder.encode(key), binaryScoreMembers);
    }

	public void objectRefcount(String key) {
		objectRefcount(SafeEncoder.encode(key));
	}
	
	public void objectIdletime(String key) {
		objectIdletime(SafeEncoder.encode(key));
	}
	
	public void objectEncoding(String key) {
		objectEncoding(SafeEncoder.encode(key));
	}
}<|MERGE_RESOLUTION|>--- conflicted
+++ resolved
@@ -319,13 +319,8 @@
 	zadd(SafeEncoder.encode(key), score, SafeEncoder.encode(member));
     }
 
-<<<<<<< HEAD
-    public void zrange(final String key, final int start, final int end) {
+    public void zrange(final String key, final long start, final long end) {
 	zrange(SafeEncoder.encode(key), start, end);
-=======
-    public void zrange(final String key, final long start, final long end) {
-        zrange(SafeEncoder.encode(key), start, end);
->>>>>>> 088f84b6
     }
 
     public void zrem(final String key, final String... members) {
@@ -345,33 +340,18 @@
 	zrevrank(SafeEncoder.encode(key), SafeEncoder.encode(member));
     }
 
-<<<<<<< HEAD
-    public void zrevrange(final String key, final int start, final int end) {
+    public void zrevrange(final String key, final long start, final long end) {
 	zrevrange(SafeEncoder.encode(key), start, end);
     }
 
-    public void zrangeWithScores(final String key, final int start,
-	    final int end) {
+    public void zrangeWithScores(final String key, final long start,
+	    final long end) {
 	zrangeWithScores(SafeEncoder.encode(key), start, end);
     }
 
-    public void zrevrangeWithScores(final String key, final int start,
-	    final int end) {
+    public void zrevrangeWithScores(final String key, final long start,
+	    final long end) {
 	zrevrangeWithScores(SafeEncoder.encode(key), start, end);
-=======
-    public void zrevrange(final String key, final long start, final long end) {
-        zrevrange(SafeEncoder.encode(key), start, end);
-    }
-
-    public void zrangeWithScores(final String key, final long start,
-            final long end) {
-        zrangeWithScores(SafeEncoder.encode(key), start, end);
-    }
-
-    public void zrevrangeWithScores(final String key, final long start,
-            final long end) {
-        zrevrangeWithScores(SafeEncoder.encode(key), start, end);
->>>>>>> 088f84b6
     }
 
     public void zcard(final String key) {
@@ -427,14 +407,16 @@
     public void zcount(final String key, final double min, final double max) {
 	zcount(SafeEncoder.encode(key), toByteArray(min), toByteArray(max));
     }
-    
+
     public void zcount(final String key, final String min, final String max) {
-	zcount(SafeEncoder.encode(key), SafeEncoder.encode(min), SafeEncoder.encode(max));
+	zcount(SafeEncoder.encode(key), SafeEncoder.encode(min),
+		SafeEncoder.encode(max));
     }
 
     public void zrangeByScore(final String key, final double min,
 	    final double max) {
-	zrangeByScore(SafeEncoder.encode(key), toByteArray(min), toByteArray(max));
+	zrangeByScore(SafeEncoder.encode(key), toByteArray(min),
+		toByteArray(max));
     }
 
     public void zrangeByScore(final String key, final String min,
@@ -445,39 +427,44 @@
 
     public void zrangeByScore(final String key, final double min,
 	    final double max, final int offset, int count) {
-	zrangeByScore(SafeEncoder.encode(key), toByteArray(min), toByteArray(max), offset, count);
+	zrangeByScore(SafeEncoder.encode(key), toByteArray(min),
+		toByteArray(max), offset, count);
     }
 
     public void zrangeByScoreWithScores(final String key, final double min,
 	    final double max) {
-	zrangeByScoreWithScores(SafeEncoder.encode(key), toByteArray(min), toByteArray(max));
+	zrangeByScoreWithScores(SafeEncoder.encode(key), toByteArray(min),
+		toByteArray(max));
     }
 
     public void zrangeByScoreWithScores(final String key, final double min,
 	    final double max, final int offset, final int count) {
-	zrangeByScoreWithScores(SafeEncoder.encode(key), toByteArray(min), toByteArray(max), offset,
-		count);
+	zrangeByScoreWithScores(SafeEncoder.encode(key), toByteArray(min),
+		toByteArray(max), offset, count);
     }
 
     public void zrevrangeByScore(final String key, final double max,
 	    final double min) {
-	zrevrangeByScore(SafeEncoder.encode(key), toByteArray(max), toByteArray(min));
-    }
-    
+	zrevrangeByScore(SafeEncoder.encode(key), toByteArray(max),
+		toByteArray(min));
+    }
+
     public void zrangeByScore(final String key, final String min,
 	    final String max, final int offset, int count) {
-	zrangeByScore(SafeEncoder.encode(key), SafeEncoder.encode(min), SafeEncoder.encode(max), offset, count);
+	zrangeByScore(SafeEncoder.encode(key), SafeEncoder.encode(min),
+		SafeEncoder.encode(max), offset, count);
     }
 
     public void zrangeByScoreWithScores(final String key, final String min,
 	    final String max) {
-	zrangeByScoreWithScores(SafeEncoder.encode(key), SafeEncoder.encode(min), SafeEncoder.encode(max));
+	zrangeByScoreWithScores(SafeEncoder.encode(key),
+		SafeEncoder.encode(min), SafeEncoder.encode(max));
     }
 
     public void zrangeByScoreWithScores(final String key, final String min,
 	    final String max, final int offset, final int count) {
-	zrangeByScoreWithScores(SafeEncoder.encode(key), SafeEncoder.encode(min), SafeEncoder.encode(max), offset,
-		count);
+	zrangeByScoreWithScores(SafeEncoder.encode(key),
+		SafeEncoder.encode(min), SafeEncoder.encode(max), offset, count);
     }
 
     public void zrevrangeByScore(final String key, final String max,
@@ -488,54 +475,56 @@
 
     public void zrevrangeByScore(final String key, final double max,
 	    final double min, final int offset, int count) {
-	zrevrangeByScore(SafeEncoder.encode(key), toByteArray(max), toByteArray(min), offset, count);
+	zrevrangeByScore(SafeEncoder.encode(key), toByteArray(max),
+		toByteArray(min), offset, count);
     }
 
     public void zrevrangeByScore(final String key, final String max,
-    	    final String min, final int offset, int count) {
-	zrevrangeByScore(SafeEncoder.encode(key), SafeEncoder.encode(max), SafeEncoder.encode(min), offset, count);
+	    final String min, final int offset, int count) {
+	zrevrangeByScore(SafeEncoder.encode(key), SafeEncoder.encode(max),
+		SafeEncoder.encode(min), offset, count);
     }
 
     public void zrevrangeByScoreWithScores(final String key, final double max,
 	    final double min) {
-	zrevrangeByScoreWithScores(SafeEncoder.encode(key), toByteArray(max), toByteArray(min));
-    }
-    
+	zrevrangeByScoreWithScores(SafeEncoder.encode(key), toByteArray(max),
+		toByteArray(min));
+    }
+
     public void zrevrangeByScoreWithScores(final String key, final String max,
-    	    final String min) {
-    	zrevrangeByScoreWithScores(SafeEncoder.encode(key), SafeEncoder.encode(max), SafeEncoder.encode(min));
-        }
+	    final String min) {
+	zrevrangeByScoreWithScores(SafeEncoder.encode(key),
+		SafeEncoder.encode(max), SafeEncoder.encode(min));
+    }
 
     public void zrevrangeByScoreWithScores(final String key, final double max,
 	    final double min, final int offset, final int count) {
-	zrevrangeByScoreWithScores(SafeEncoder.encode(key), toByteArray(max), toByteArray(min), offset,
-		count);
-    }
-    
+	zrevrangeByScoreWithScores(SafeEncoder.encode(key), toByteArray(max),
+		toByteArray(min), offset, count);
+    }
+
     public void zrevrangeByScoreWithScores(final String key, final String max,
-    	    final String min, final int offset, final int count) {
-    	zrevrangeByScoreWithScores(SafeEncoder.encode(key), SafeEncoder.encode(max), SafeEncoder.encode(min), offset,
-    		count);
-        }
-
-<<<<<<< HEAD
-    public void zremrangeByRank(final String key, final int start, final int end) {
+	    final String min, final int offset, final int count) {
+	zrevrangeByScoreWithScores(SafeEncoder.encode(key),
+		SafeEncoder.encode(max), SafeEncoder.encode(min), offset, count);
+    }
+
+    public void zremrangeByRank(final String key, final long start,
+	    final long end) {
 	zremrangeByRank(SafeEncoder.encode(key), start, end);
-=======
-    public void zremrangeByRank(final String key, final long start, final long end) {
-        zremrangeByRank(SafeEncoder.encode(key), start, end);
->>>>>>> 088f84b6
     }
 
     public void zremrangeByScore(final String key, final double start,
 	    final double end) {
-	zremrangeByScore(SafeEncoder.encode(key), toByteArray(start), toByteArray(end));
-    }
-    
+	zremrangeByScore(SafeEncoder.encode(key), toByteArray(start),
+		toByteArray(end));
+    }
+
     public void zremrangeByScore(final String key, final String start,
-    	    final String end) {
-    	zremrangeByScore(SafeEncoder.encode(key), SafeEncoder.encode(start), SafeEncoder.encode(end));
-        }
+	    final String end) {
+	zremrangeByScore(SafeEncoder.encode(key), SafeEncoder.encode(start),
+		SafeEncoder.encode(end));
+    }
 
     public void zunionstore(final String dstkey, final String... sets) {
 	final byte[][] bsets = new byte[sets.length][];
@@ -703,15 +692,15 @@
 	zaddBinary(SafeEncoder.encode(key), binaryScoreMembers);
     }
 
-	public void objectRefcount(String key) {
-		objectRefcount(SafeEncoder.encode(key));
-	}
-	
-	public void objectIdletime(String key) {
-		objectIdletime(SafeEncoder.encode(key));
-	}
-	
-	public void objectEncoding(String key) {
-		objectEncoding(SafeEncoder.encode(key));
-	}
+    public void objectRefcount(String key) {
+	objectRefcount(SafeEncoder.encode(key));
+    }
+
+    public void objectIdletime(String key) {
+	objectIdletime(SafeEncoder.encode(key));
+    }
+
+    public void objectEncoding(String key) {
+	objectEncoding(SafeEncoder.encode(key));
+    }
 }