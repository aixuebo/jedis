--- conflicted
+++ resolved
@@ -3180,140 +3180,6 @@
 	return client.getStatusCodeReply();
     }
 
-<<<<<<< HEAD
-    @Deprecated
-    /**
-     * This method is deprecated due to bug (scan cursor should be unsigned long)
-     * And will be removed on next major release
-     * @see https://github.com/xetorthio/jedis/issues/531 
-     */
-    public ScanResult<String> scan(int cursor) {
-	return scan(cursor, new ScanParams());
-    }
-
-    @Deprecated
-    /**
-     * This method is deprecated due to bug (scan cursor should be unsigned long)
-     * And will be removed on next major release
-     * @see https://github.com/xetorthio/jedis/issues/531 
-     */
-    public ScanResult<String> scan(int cursor, final ScanParams params) {
-	checkIsInMulti();
-	client.scan(cursor, params);
-	List<Object> result = client.getObjectMultiBulkReply();
-	int newcursor = Integer.parseInt(new String((byte[]) result.get(0)));
-	List<String> results = new ArrayList<String>();
-	List<byte[]> rawResults = (List<byte[]>) result.get(1);
-	for (byte[] bs : rawResults) {
-	    results.add(SafeEncoder.encode(bs));
-	}
-	return new ScanResult<String>(newcursor, results);
-    }
-
-    @Deprecated
-    /**
-     * This method is deprecated due to bug (scan cursor should be unsigned long)
-     * And will be removed on next major release
-     * @see https://github.com/xetorthio/jedis/issues/531 
-     */
-    public ScanResult<Map.Entry<String, String>> hscan(final String key,
-	    int cursor) {
-	return hscan(key, cursor, new ScanParams());
-    }
-
-    @Deprecated
-    /**
-     * This method is deprecated due to bug (scan cursor should be unsigned long)
-     * And will be removed on next major release
-     * @see https://github.com/xetorthio/jedis/issues/531 
-     */
-    public ScanResult<Map.Entry<String, String>> hscan(final String key,
-	    int cursor, final ScanParams params) {
-	checkIsInMulti();
-	client.hscan(key, cursor, params);
-	List<Object> result = client.getObjectMultiBulkReply();
-	int newcursor = Integer.parseInt(new String((byte[]) result.get(0)));
-	List<Map.Entry<String, String>> results = new ArrayList<Map.Entry<String, String>>();
-	List<byte[]> rawResults = (List<byte[]>) result.get(1);
-	Iterator<byte[]> iterator = rawResults.iterator();
-	while (iterator.hasNext()) {
-	    results.add(new AbstractMap.SimpleEntry<String, String>(SafeEncoder
-		    .encode(iterator.next()), SafeEncoder.encode(iterator
-		    .next())));
-	}
-	return new ScanResult<Map.Entry<String, String>>(newcursor, results);
-    }
-
-    @Deprecated
-    /**
-     * This method is deprecated due to bug (scan cursor should be unsigned long)
-     * And will be removed on next major release
-     * @see https://github.com/xetorthio/jedis/issues/531 
-     */
-    public ScanResult<String> sscan(final String key, int cursor) {
-	return sscan(key, cursor, new ScanParams());
-    }
-
-    @Deprecated
-    /**
-     * This method is deprecated due to bug (scan cursor should be unsigned long)
-     * And will be removed on next major release
-     * @see https://github.com/xetorthio/jedis/issues/531 
-     */
-    public ScanResult<String> sscan(final String key, int cursor,
-	    final ScanParams params) {
-	checkIsInMulti();
-	client.sscan(key, cursor, params);
-	List<Object> result = client.getObjectMultiBulkReply();
-	int newcursor = Integer.parseInt(new String((byte[]) result.get(0)));
-	List<String> results = new ArrayList<String>();
-	List<byte[]> rawResults = (List<byte[]>) result.get(1);
-	for (byte[] bs : rawResults) {
-	    results.add(SafeEncoder.encode(bs));
-	}
-	return new ScanResult<String>(newcursor, results);
-    }
-
-    @Deprecated
-    /**
-     * This method is deprecated due to bug (scan cursor should be unsigned long)
-     * And will be removed on next major release
-     * @see https://github.com/xetorthio/jedis/issues/531 
-     */
-    public ScanResult<Tuple> zscan(final String key, int cursor) {
-	return zscan(key, cursor, new ScanParams());
-    }
-
-    @Deprecated
-    /**
-     * This method is deprecated due to bug (scan cursor should be unsigned long)
-     * And will be removed on next major release
-     * @see https://github.com/xetorthio/jedis/issues/531 
-     */
-    public ScanResult<Tuple> zscan(final String key, int cursor,
-	    final ScanParams params) {
-	checkIsInMulti();
-	client.zscan(key, cursor, params);
-	List<Object> result = client.getObjectMultiBulkReply();
-	int newcursor = Integer.parseInt(new String((byte[]) result.get(0)));
-	List<Tuple> results = new ArrayList<Tuple>();
-	List<byte[]> rawResults = (List<byte[]>) result.get(1);
-	Iterator<byte[]> iterator = rawResults.iterator();
-	while (iterator.hasNext()) {
-	    results.add(new Tuple(SafeEncoder.encode(iterator.next()), Double
-		    .valueOf(SafeEncoder.encode(iterator.next()))));
-	}
-	return new ScanResult<Tuple>(newcursor, results);
-=======
-    public Double hincrByFloat(final String key, final String field,
-	    double increment) {
-	checkIsInMulti();
-	client.hincrByFloat(key, field, increment);
-	String relpy = client.getBulkReply();
-	return (relpy != null ? new Double(relpy) : null);
->>>>>>> 0aacd48c
-    }
-
     public ScanResult<String> scan(final String cursor) {
 	return scan(cursor, new ScanParams());
     }
