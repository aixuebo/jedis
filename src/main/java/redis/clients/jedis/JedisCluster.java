package redis.clients.jedis;

import redis.clients.jedis.BinaryClient.LIST_POSITION;

import java.io.Closeable;
import java.util.List;
import java.util.Map;
import java.util.Map.Entry;
import java.util.Set;

public class JedisCluster implements JedisCommands, BasicCommands, Closeable {
    public static final short HASHSLOTS = 16384;
    private static final int DEFAULT_TIMEOUT = 1;
    private static final int DEFAULT_MAX_REDIRECTIONS = 5;

    private int timeout;
    private int maxRedirections;

    private JedisClusterConnectionHandler connectionHandler;

    public JedisCluster(Set<HostAndPort> nodes, int timeout) {
	this(nodes, timeout, DEFAULT_MAX_REDIRECTIONS);
    }

    public JedisCluster(Set<HostAndPort> nodes) {
	this(nodes, DEFAULT_TIMEOUT);
    }

    public JedisCluster(Set<HostAndPort> jedisClusterNode, int timeout,
	    int maxRedirections) {
	this.connectionHandler = new JedisSlotBasedConnectionHandler(
		jedisClusterNode);
	this.timeout = timeout;
	this.maxRedirections = maxRedirections;
    }
    
    @Override
    public void close() {
	if (connectionHandler != null) {
	    for (JedisPool pool : connectionHandler.getNodes().values()) {
		try {
		    if (pool != null) {
			pool.destroy();
		    }
		} catch (Exception e) {
		    // pass
		}
	    }
	}
    }

    @Override
    public String set(final String key, final String value) {
	return new JedisClusterCommand<String>(connectionHandler, timeout,
		maxRedirections) {
	    @Override
	    public String execute(Jedis connection) {
		return connection.set(key, value);
	    }
	}.run(key);
    }

    @Override
    public String set(final String key, final String value, final String nxxx,
                      final String expx, final long time) {
        return new JedisClusterCommand<String>(connectionHandler, timeout,
                maxRedirections) {
            @Override
            public String execute(Jedis connection) {
                return connection.set(key, value, nxxx, expx, time);
            }
        }.run(key);
    }

    @Override
    public String get(final String key) {
	return new JedisClusterCommand<String>(connectionHandler, timeout,
		maxRedirections) {
	    @Override
	    public String execute(Jedis connection) {
		return connection.get(key);
	    }
	}.run(key);
    }

    @Override
    public Boolean exists(final String key) {
	return new JedisClusterCommand<Boolean>(connectionHandler, timeout,
		maxRedirections) {
	    @Override
	    public Boolean execute(Jedis connection) {
		return connection.exists(key);
	    }
	}.run(key);
    }

    @Override
    public Long persist(final String key) {
	return new JedisClusterCommand<Long>(connectionHandler, timeout,
		maxRedirections) {
	    @Override
	    public Long execute(Jedis connection) {
		return connection.persist(key);
	    }
	}.run(key);
    }

    @Override
    public String type(final String key) {
	return new JedisClusterCommand<String>(connectionHandler, timeout,
		maxRedirections) {
	    @Override
	    public String execute(Jedis connection) {
		return connection.type(key);
	    }
	}.run(key);
    }

    @Override
    public Long expire(final String key, final int seconds) {
	return new JedisClusterCommand<Long>(connectionHandler, timeout,
		maxRedirections) {
	    @Override
	    public Long execute(Jedis connection) {
		return connection.expire(key, seconds);
	    }
	}.run(key);
    }

    @Override
    public Long expireAt(final String key, final long unixTime) {
	return new JedisClusterCommand<Long>(connectionHandler, timeout,
		maxRedirections) {
	    @Override
	    public Long execute(Jedis connection) {
		return connection
			.expireAt(key, unixTime);
	    }
	}.run(key);
    }

    @Override
    public Long ttl(final String key) {
	return new JedisClusterCommand<Long>(connectionHandler, timeout,
		maxRedirections) {
	    @Override
	    public Long execute(Jedis connection) {
		return connection.ttl(key);
	    }
	}.run(key);
    }

    @Override
    public Boolean setbit(final String key, final long offset,
	    final boolean value) {
	return new JedisClusterCommand<Boolean>(connectionHandler, timeout,
		maxRedirections) {
	    @Override
	    public Boolean execute(Jedis connection) {
		return connection.setbit(key, offset,
			value);
	    }
	}.run(key);
    }

    @Override
    public Boolean setbit(final String key, final long offset,
	    final String value) {
	return new JedisClusterCommand<Boolean>(connectionHandler, timeout,
		maxRedirections) {
	    @Override
	    public Boolean execute(Jedis connection) {
		return connection.setbit(key, offset,
			value);
	    }
	}.run(key);
    }

    @Override
    public Boolean getbit(final String key, final long offset) {
	return new JedisClusterCommand<Boolean>(connectionHandler, timeout,
		maxRedirections) {
	    @Override
	    public Boolean execute(Jedis connection) {
		return connection.getbit(key, offset);
	    }
	}.run(key);
    }

    @Override
    public Long setrange(final String key, final long offset, final String value) {
	return new JedisClusterCommand<Long>(connectionHandler, timeout,
		maxRedirections) {
	    @Override
	    public Long execute(Jedis connection) {
		return connection.setrange(key, offset,
			value);
	    }
	}.run(key);
    }

    @Override
    public String getrange(final String key, final long startOffset,
	    final long endOffset) {
	return new JedisClusterCommand<String>(connectionHandler, timeout,
		maxRedirections) {
	    @Override
	    public String execute(Jedis connection) {
		return connection.getrange(key,
			startOffset, endOffset);
	    }
	}.run(key);
    }

    @Override
    public String getSet(final String key, final String value) {
	return new JedisClusterCommand<String>(connectionHandler, timeout,
		maxRedirections) {
	    @Override
	    public String execute(Jedis connection) {
		return connection.getSet(key, value);
	    }
	}.run(key);
    }

    @Override
    public Long setnx(final String key, final String value) {
	return new JedisClusterCommand<Long>(connectionHandler, timeout,
		maxRedirections) {
	    @Override
	    public Long execute(Jedis connection) {
		return connection.setnx(key, value);
	    }
	}.run(key);
    }

    @Override
    public String setex(final String key, final int seconds, final String value) {
	return new JedisClusterCommand<String>(connectionHandler, timeout,
		maxRedirections) {
	    @Override
	    public String execute(Jedis connection) {
		return connection.setex(key, seconds,
			value);
	    }
	}.run(key);
    }

    @Override
    public Long decrBy(final String key, final long integer) {
	return new JedisClusterCommand<Long>(connectionHandler, timeout,
		maxRedirections) {
	    @Override
	    public Long execute(Jedis connection) {
		return connection.decrBy(key, integer);
	    }
	}.run(key);
    }

    @Override
    public Long decr(final String key) {
	return new JedisClusterCommand<Long>(connectionHandler, timeout,
		maxRedirections) {
	    @Override
	    public Long execute(Jedis connection) {
		return connection.decr(key);
	    }
	}.run(key);
    }

    @Override
    public Long incrBy(final String key, final long integer) {
	return new JedisClusterCommand<Long>(connectionHandler, timeout,
		maxRedirections) {
	    @Override
	    public Long execute(Jedis connection) {
		return connection.incrBy(key, integer);
	    }
	}.run(key);
    }

    @Override
    public Long incr(final String key) {
	return new JedisClusterCommand<Long>(connectionHandler, timeout,
		maxRedirections) {
	    @Override
	    public Long execute(Jedis connection) {
		return connection.incr(key);
	    }
	}.run(key);
    }

    @Override
    public Long append(final String key, final String value) {
	return new JedisClusterCommand<Long>(connectionHandler, timeout,
		maxRedirections) {
	    @Override
	    public Long execute(Jedis connection) {
		return connection.append(key, value);
	    }
	}.run(key);
    }

    @Override
    public String substr(final String key, final int start, final int end) {
	return new JedisClusterCommand<String>(connectionHandler, timeout,
		maxRedirections) {
	    @Override
	    public String execute(Jedis connection) {
		return connection
			.substr(key, start, end);
	    }
	}.run(key);
    }

    @Override
    public Long hset(final String key, final String field, final String value) {
	return new JedisClusterCommand<Long>(connectionHandler, timeout,
		maxRedirections) {
	    @Override
	    public Long execute(Jedis connection) {
		return connection
			.hset(key, field, value);
	    }
	}.run(key);
    }

    @Override
    public String hget(final String key, final String field) {
	return new JedisClusterCommand<String>(connectionHandler, timeout,
		maxRedirections) {
	    @Override
	    public String execute(Jedis connection) {
		return connection.hget(key, field);
	    }
	}.run(key);
    }

    @Override
    public Long hsetnx(final String key, final String field, final String value) {
	return new JedisClusterCommand<Long>(connectionHandler, timeout,
		maxRedirections) {
	    @Override
	    public Long execute(Jedis connection) {
		return connection.hsetnx(key, field,
			value);
	    }
	}.run(key);
    }

    @Override
    public String hmset(final String key, final Map<String, String> hash) {
	return new JedisClusterCommand<String>(connectionHandler, timeout,
		maxRedirections) {
	    @Override
	    public String execute(Jedis connection) {
		return connection.hmset(key, hash);
	    }
	}.run(key);
    }

    @Override
    public List<String> hmget(final String key, final String... fields) {
	return new JedisClusterCommand<List<String>>(connectionHandler,
		timeout, maxRedirections) {
	    @Override
	    public List<String> execute(Jedis connection) {
		return connection.hmget(key, fields);
	    }
	}.run(key);
    }

    @Override
    public Long hincrBy(final String key, final String field, final long value) {
	return new JedisClusterCommand<Long>(connectionHandler, timeout,
		maxRedirections) {
	    @Override
	    public Long execute(Jedis connection) {
		return connection.hincrBy(key, field,
			value);
	    }
	}.run(key);
    }

    @Override
    public Boolean hexists(final String key, final String field) {
	return new JedisClusterCommand<Boolean>(connectionHandler, timeout,
		maxRedirections) {
	    @Override
	    public Boolean execute(Jedis connection) {
		return connection.hexists(key, field);
	    }
	}.run(key);
    }

    @Override
    public Long hdel(final String key, final String... field) {
	return new JedisClusterCommand<Long>(connectionHandler, timeout,
		maxRedirections) {
	    @Override
	    public Long execute(Jedis connection) {
		return connection.hdel(key, field);
	    }
	}.run(key);
    }

    @Override
    public Long hlen(final String key) {
	return new JedisClusterCommand<Long>(connectionHandler, timeout,
		maxRedirections) {
	    @Override
	    public Long execute(Jedis connection) {
		return connection.hlen(key);
	    }
	}.run(key);
    }

    @Override
    public Set<String> hkeys(final String key) {
	return new JedisClusterCommand<Set<String>>(connectionHandler, timeout,
		maxRedirections) {
	    @Override
	    public Set<String> execute(Jedis connection) {
		return connection.hkeys(key);
	    }
	}.run(key);
    }

    @Override
    public List<String> hvals(final String key) {
	return new JedisClusterCommand<List<String>>(connectionHandler,
		timeout, maxRedirections) {
	    @Override
	    public List<String> execute(Jedis connection) {
		return connection.hvals(key);
	    }
	}.run(key);
    }

    @Override
    public Map<String, String> hgetAll(final String key) {
	return new JedisClusterCommand<Map<String, String>>(connectionHandler,
		timeout, maxRedirections) {
	    @Override
	    public Map<String, String> execute(Jedis connection) {
		return connection.hgetAll(key);
	    }
	}.run(key);
    }

    @Override
    public Long rpush(final String key, final String... string) {
	return new JedisClusterCommand<Long>(connectionHandler, timeout,
		maxRedirections) {
	    @Override
	    public Long execute(Jedis connection) {
		return connection.rpush(key, string);
	    }
	}.run(key);
    }

    @Override
    public Long lpush(final String key, final String... string) {
	return new JedisClusterCommand<Long>(connectionHandler, timeout,
		maxRedirections) {
	    @Override
	    public Long execute(Jedis connection) {
		return connection.lpush(key, string);
	    }
	}.run(key);
    }

    @Override
    public Long llen(final String key) {
	return new JedisClusterCommand<Long>(connectionHandler, timeout,
		maxRedirections) {
	    @Override
	    public Long execute(Jedis connection) {
		return connection.llen(key);
	    }
	}.run(key);
    }

    @Override
    public List<String> lrange(final String key, final long start,
	    final long end) {
	return new JedisClusterCommand<List<String>>(connectionHandler,
		timeout, maxRedirections) {
	    @Override
	    public List<String> execute(Jedis connection) {
		return connection
			.lrange(key, start, end);
	    }
	}.run(key);
    }

    @Override
    public String ltrim(final String key, final long start, final long end) {
	return new JedisClusterCommand<String>(connectionHandler, timeout,
		maxRedirections) {
	    @Override
	    public String execute(Jedis connection) {
		return connection.ltrim(key, start, end);
	    }
	}.run(key);
    }

    @Override
    public String lindex(final String key, final long index) {
	return new JedisClusterCommand<String>(connectionHandler, timeout,
		maxRedirections) {
	    @Override
	    public String execute(Jedis connection) {
		return connection.lindex(key, index);
	    }
	}.run(key);
    }

    @Override
    public String lset(final String key, final long index, final String value) {
	return new JedisClusterCommand<String>(connectionHandler, timeout,
		maxRedirections) {
	    @Override
	    public String execute(Jedis connection) {
		return connection
			.lset(key, index, value);
	    }
	}.run(key);
    }

    @Override
    public Long lrem(final String key, final long count, final String value) {
	return new JedisClusterCommand<Long>(connectionHandler, timeout,
		maxRedirections) {
	    @Override
	    public Long execute(Jedis connection) {
		return connection
			.lrem(key, count, value);
	    }
	}.run(key);
    }

    @Override
    public String lpop(final String key) {
	return new JedisClusterCommand<String>(connectionHandler, timeout,
		maxRedirections) {
	    @Override
	    public String execute(Jedis connection) {
		return connection.lpop(key);
	    }
	}.run(key);
    }

    @Override
    public String rpop(final String key) {
	return new JedisClusterCommand<String>(connectionHandler, timeout,
		maxRedirections) {
	    @Override
	    public String execute(Jedis connection) {
		return connection.rpop(key);
	    }
	}.run(key);
    }

    @Override
    public Long sadd(final String key, final String... member) {
	return new JedisClusterCommand<Long>(connectionHandler, timeout,
		maxRedirections) {
	    @Override
	    public Long execute(Jedis connection) {
		return connection.sadd(key, member);
	    }
	}.run(key);
    }

    @Override
    public Set<String> smembers(final String key) {
	return new JedisClusterCommand<Set<String>>(connectionHandler, timeout,
		maxRedirections) {
	    @Override
	    public Set<String> execute(Jedis connection) {
		return connection.smembers(key);
	    }
	}.run(key);
    }

    @Override
    public Long srem(final String key, final String... member) {
	return new JedisClusterCommand<Long>(connectionHandler, timeout,
		maxRedirections) {
	    @Override
	    public Long execute(Jedis connection) {
		return connection.srem(key, member);
	    }
	}.run(key);
    }

    @Override
    public String spop(final String key) {
	return new JedisClusterCommand<String>(connectionHandler, timeout,
		maxRedirections) {
	    @Override
	    public String execute(Jedis connection) {
		return connection.spop(key);
	    }
	}.run(key);
    }

    @Override
    public Long scard(final String key) {
	return new JedisClusterCommand<Long>(connectionHandler, timeout,
		maxRedirections) {
	    @Override
	    public Long execute(Jedis connection) {
		return connection.scard(key);
	    }
	}.run(key);
    }

    @Override
    public Boolean sismember(final String key, final String member) {
	return new JedisClusterCommand<Boolean>(connectionHandler, timeout,
		maxRedirections) {
	    @Override
	    public Boolean execute(Jedis connection) {
		return connection.sismember(key, member);
	    }
	}.run(key);
    }

    @Override
    public String srandmember(final String key) {
	return new JedisClusterCommand<String>(connectionHandler, timeout,
		maxRedirections) {
	    @Override
	    public String execute(Jedis connection) {
		return connection.srandmember(key);
	    }
	}.run(key);
    }

    @Override
    public List<String> srandmember(final String key, final int count) {
        return new JedisClusterCommand<List<String>>(connectionHandler, timeout,
            maxRedirections) {
            @Override
            public List<String> execute(Jedis connection) {
            return connection.srandmember(key, count);
            }
        }.run(key);
    }

    @Override
    public Long strlen(final String key) {
	return new JedisClusterCommand<Long>(connectionHandler, timeout,
		maxRedirections) {
	    @Override
	    public Long execute(Jedis connection) {
		return connection.strlen(key);
	    }
	}.run(key);
    }

    @Override
    public Long zadd(final String key, final double score, final String member) {
	return new JedisClusterCommand<Long>(connectionHandler, timeout,
		maxRedirections) {
	    @Override
	    public Long execute(Jedis connection) {
		return connection.zadd(key, score,
			member);
	    }
	}.run(key);
    }

    @Override
    public Long zadd(final String key, final Map<String, Double> scoreMembers) {
	return new JedisClusterCommand<Long>(connectionHandler, timeout,
		maxRedirections) {
	    @Override
	    public Long execute(Jedis connection) {
		return connection
			.zadd(key, scoreMembers);
	    }
	}.run(key);
    }

    @Override
    public Set<String> zrange(final String key, final long start, final long end) {
	return new JedisClusterCommand<Set<String>>(connectionHandler, timeout,
		maxRedirections) {
	    @Override
	    public Set<String> execute(Jedis connection) {
		return connection
			.zrange(key, start, end);
	    }
	}.run(key);
    }

    @Override
    public Long zrem(final String key, final String... member) {
	return new JedisClusterCommand<Long>(connectionHandler, timeout,
		maxRedirections) {
	    @Override
	    public Long execute(Jedis connection) {
		return connection.zrem(key, member);
	    }
	}.run(key);
    }

    @Override
    public Double zincrby(final String key, final double score,
	    final String member) {
	return new JedisClusterCommand<Double>(connectionHandler, timeout,
		maxRedirections) {
	    @Override
	    public Double execute(Jedis connection) {
		return connection.zincrby(key, score,
			member);
	    }
	}.run(key);
    }

    @Override
    public Long zrank(final String key, final String member) {
	return new JedisClusterCommand<Long>(connectionHandler, timeout,
		maxRedirections) {
	    @Override
	    public Long execute(Jedis connection) {
		return connection.zrank(key, member);
	    }
	}.run(key);
    }

    @Override
    public Long zrevrank(final String key, final String member) {
	return new JedisClusterCommand<Long>(connectionHandler, timeout,
		maxRedirections) {
	    @Override
	    public Long execute(Jedis connection) {
		return connection.zrevrank(key, member);
	    }
	}.run(key);
    }

    @Override
    public Set<String> zrevrange(final String key, final long start,
	    final long end) {
	return new JedisClusterCommand<Set<String>>(connectionHandler, timeout,
		maxRedirections) {
	    @Override
	    public Set<String> execute(Jedis connection) {
		return connection.zrevrange(key, start,
			end);
	    }
	}.run(key);
    }

    @Override
    public Set<Tuple> zrangeWithScores(final String key, final long start,
	    final long end) {
	return new JedisClusterCommand<Set<Tuple>>(connectionHandler, timeout,
		maxRedirections) {
	    @Override
	    public Set<Tuple> execute(Jedis connection) {
		return connection.zrangeWithScores(key,
			start, end);
	    }
	}.run(key);
    }

    @Override
    public Set<Tuple> zrevrangeWithScores(final String key, final long start,
	    final long end) {
	return new JedisClusterCommand<Set<Tuple>>(connectionHandler, timeout,
		maxRedirections) {
	    @Override
	    public Set<Tuple> execute(Jedis connection) {
		return connection.zrevrangeWithScores(
			key, start, end);
	    }
	}.run(key);
    }

    @Override
    public Long zcard(final String key) {
	return new JedisClusterCommand<Long>(connectionHandler, timeout,
		maxRedirections) {
	    @Override
	    public Long execute(Jedis connection) {
		return connection.zcard(key);
	    }
	}.run(key);
    }

    @Override
    public Double zscore(final String key, final String member) {
	return new JedisClusterCommand<Double>(connectionHandler, timeout,
		maxRedirections) {
	    @Override
	    public Double execute(Jedis connection) {
		return connection.zscore(key, member);
	    }
	}.run(key);
    }

    @Override
    public List<String> sort(final String key) {
	return new JedisClusterCommand<List<String>>(connectionHandler,
		timeout, maxRedirections) {
	    @Override
	    public List<String> execute(Jedis connection) {
		return connection.sort(key);
	    }
	}.run(key);
    }

    @Override
    public List<String> sort(final String key,
	    final SortingParams sortingParameters) {
	return new JedisClusterCommand<List<String>>(connectionHandler,
		timeout, maxRedirections) {
	    @Override
	    public List<String> execute(Jedis connection) {
		return connection.sort(key,
			sortingParameters);
	    }
	}.run(key);
    }

    @Override
    public Long zcount(final String key, final double min, final double max) {
	return new JedisClusterCommand<Long>(connectionHandler, timeout,
		maxRedirections) {
	    @Override
	    public Long execute(Jedis connection) {
		return connection.zcount(key, min, max);
	    }
	}.run(key);
    }

    @Override
    public Long zcount(final String key, final String min, final String max) {
	return new JedisClusterCommand<Long>(connectionHandler, timeout,
		maxRedirections) {
	    @Override
	    public Long execute(Jedis connection) {
		return connection.zcount(key, min, max);
	    }
	}.run(key);
    }

    @Override
    public Set<String> zrangeByScore(final String key, final double min,
	    final double max) {
	return new JedisClusterCommand<Set<String>>(connectionHandler, timeout,
		maxRedirections) {
	    @Override
	    public Set<String> execute(Jedis connection) {
		return connection.zrangeByScore(key,
			min, max);
	    }
	}.run(key);
    }

    @Override
    public Set<String> zrangeByScore(final String key, final String min,
	    final String max) {
	return new JedisClusterCommand<Set<String>>(connectionHandler, timeout,
		maxRedirections) {
	    @Override
	    public Set<String> execute(Jedis connection) {
		return connection.zrangeByScore(key,
			min, max);
	    }
	}.run(key);
    }

    @Override
    public Set<String> zrevrangeByScore(final String key, final double max,
	    final double min) {
	return new JedisClusterCommand<Set<String>>(connectionHandler, timeout,
		maxRedirections) {
	    @Override
	    public Set<String> execute(Jedis connection) {
		return connection.zrevrangeByScore(key,
			min, max);
	    }
	}.run(key);
    }

    @Override
    public Set<String> zrangeByScore(final String key, final double min,
	    final double max, final int offset, final int count) {
	return new JedisClusterCommand<Set<String>>(connectionHandler, timeout,
		maxRedirections) {
	    @Override
	    public Set<String> execute(Jedis connection) {
		return connection.zrangeByScore(key,
			min, max, offset, count);
	    }
	}.run(key);
    }

    @Override
    public Set<String> zrevrangeByScore(final String key, final String max,
	    final String min) {
	return new JedisClusterCommand<Set<String>>(connectionHandler, timeout,
		maxRedirections) {
	    @Override
	    public Set<String> execute(Jedis connection) {
		return connection.zrevrangeByScore(key,
			min, max);
	    }
	}.run(key);
    }

    @Override
    public Set<String> zrangeByScore(final String key, final String min,
	    final String max, final int offset, final int count) {
	return new JedisClusterCommand<Set<String>>(connectionHandler, timeout,
		maxRedirections) {
	    @Override
	    public Set<String> execute(Jedis connection) {
		return connection.zrangeByScore(key,
			min, max, offset, count);
	    }
	}.run(key);
    }

    @Override
    public Set<String> zrevrangeByScore(final String key, final double max,
	    final double min, final int offset, final int count) {
	return new JedisClusterCommand<Set<String>>(connectionHandler, timeout,
		maxRedirections) {
	    @Override
	    public Set<String> execute(Jedis connection) {
		return connection.zrevrangeByScore(key,
			min, max, offset, count);
	    }
	}.run(key);
    }

    @Override
    public Set<Tuple> zrangeByScoreWithScores(final String key,
	    final double min, final double max) {
	return new JedisClusterCommand<Set<Tuple>>(connectionHandler, timeout,
		maxRedirections) {
	    @Override
	    public Set<Tuple> execute(Jedis connection) {
		return connection
			.zrangeByScoreWithScores(key, min, max);
	    }
	}.run(key);
    }

    @Override
    public Set<Tuple> zrevrangeByScoreWithScores(final String key,
	    final double max, final double min) {
	return new JedisClusterCommand<Set<Tuple>>(connectionHandler, timeout,
		maxRedirections) {
	    @Override
	    public Set<Tuple> execute(Jedis connection) {
		return connection
			.zrevrangeByScoreWithScores(key, min, max);
	    }
	}.run(key);
    }

    @Override
    public Set<Tuple> zrangeByScoreWithScores(final String key,
	    final double min, final double max, final int offset,
	    final int count) {
	return new JedisClusterCommand<Set<Tuple>>(connectionHandler, timeout,
		maxRedirections) {
	    @Override
	    public Set<Tuple> execute(Jedis connection) {
		return connection
			.zrangeByScoreWithScores(key, min, max, offset, count);
	    }
	}.run(key);
    }

    @Override
    public Set<String> zrevrangeByScore(final String key, final String max,
	    final String min, final int offset, final int count) {
	return new JedisClusterCommand<Set<String>>(connectionHandler, timeout,
		maxRedirections) {
	    @Override
	    public Set<String> execute(Jedis connection) {
		return connection.zrevrangeByScore(key,
			min, max, offset, count);
	    }
	}.run(key);
    }

    @Override
    public Set<Tuple> zrangeByScoreWithScores(final String key,
	    final String min, final String max) {
	return new JedisClusterCommand<Set<Tuple>>(connectionHandler, timeout,
		maxRedirections) {
	    @Override
	    public Set<Tuple> execute(Jedis connection) {
		return connection
			.zrangeByScoreWithScores(key, min, max);
	    }
	}.run(key);
    }

    @Override
    public Set<Tuple> zrevrangeByScoreWithScores(final String key,
	    final String max, final String min) {
	return new JedisClusterCommand<Set<Tuple>>(connectionHandler, timeout,
		maxRedirections) {
	    @Override
	    public Set<Tuple> execute(Jedis connection) {
		return connection
			.zrevrangeByScoreWithScores(key, min, max);
	    }
	}.run(key);
    }

    @Override
    public Set<Tuple> zrangeByScoreWithScores(final String key,
	    final String min, final String max, final int offset,
	    final int count) {
	return new JedisClusterCommand<Set<Tuple>>(connectionHandler, timeout,
		maxRedirections) {
	    @Override
	    public Set<Tuple> execute(Jedis connection) {
		return connection
			.zrangeByScoreWithScores(key, min, max, offset, count);
	    }
	}.run(key);
    }

    @Override
    public Set<Tuple> zrevrangeByScoreWithScores(final String key,
	    final double max, final double min, final int offset,
	    final int count) {
	return new JedisClusterCommand<Set<Tuple>>(connectionHandler, timeout,
		maxRedirections) {
	    @Override
	    public Set<Tuple> execute(Jedis connection) {
		return connection
			.zrevrangeByScoreWithScores(key, max, min, offset,
				count);
	    }
	}.run(key);
    }

    @Override
    public Set<Tuple> zrevrangeByScoreWithScores(final String key,
	    final String max, final String min, final int offset,
	    final int count) {
	return new JedisClusterCommand<Set<Tuple>>(connectionHandler, timeout,
		maxRedirections) {
	    @Override
	    public Set<Tuple> execute(Jedis connection) {
		return connection
			.zrevrangeByScoreWithScores(key, max, min, offset,
				count);
	    }
	}.run(key);
    }

    @Override
    public Long zremrangeByRank(final String key, final long start,
	    final long end) {
	return new JedisClusterCommand<Long>(connectionHandler, timeout,
		maxRedirections) {
	    @Override
	    public Long execute(Jedis connection) {
		return connection.zremrangeByRank(key,
			start, end);
	    }
	}.run(key);
    }

    @Override
    public Long zremrangeByScore(final String key, final double start,
	    final double end) {
	return new JedisClusterCommand<Long>(connectionHandler, timeout,
		maxRedirections) {
	    @Override
	    public Long execute(Jedis connection) {
		return connection.zremrangeByScore(key,
			start, end);
	    }
	}.run(key);
    }

    @Override
    public Long zremrangeByScore(final String key, final String start,
	    final String end) {
	return new JedisClusterCommand<Long>(connectionHandler, timeout,
		maxRedirections) {
	    @Override
	    public Long execute(Jedis connection) {
		return connection.zremrangeByScore(key,
			start, end);
	    }
	}.run(key);
    }
    
    @Override
    public Long zlexcount(final String key, final String min, final String max) {
	return new JedisClusterCommand<Long>(connectionHandler, timeout, 
		maxRedirections) {
	    @Override
	    public Long execute(Jedis connection) {
		return connection.zlexcount(key, min, max);
	    }
	}.run(key);
    }

    @Override
    public Set<String> zrangeByLex(final String key, final String min, final String max) {
	return new JedisClusterCommand<Set<String>>(connectionHandler, timeout, 
		maxRedirections) {
	    @Override
	    public Set<String> execute(Jedis connection) {
		return connection.zrangeByLex(key, min, max);
	    }
	}.run(key);
    }

    @Override
    public Set<String> zrangeByLex(final String key, final String min, final String max,
	    final int offset, final int count) {
	return new JedisClusterCommand<Set<String>>(connectionHandler, timeout, 
		maxRedirections) {
	    @Override
	    public Set<String> execute(Jedis connection) {
		return connection.zrangeByLex(key, min, max, offset, count);
	    }
	}.run(key);
    }

    @Override
    public Long zremrangeByLex(final String key, final String min, final String max) {
	return new JedisClusterCommand<Long>(connectionHandler, timeout, 
		maxRedirections) {
	    @Override
	    public Long execute(Jedis connection) {
		return connection.zremrangeByLex(key, min, max);
	    }
	}.run(key);
    }

    @Override
    public Long linsert(final String key, final LIST_POSITION where,
	    final String pivot, final String value) {
	return new JedisClusterCommand<Long>(connectionHandler, timeout,
		maxRedirections) {
	    @Override
	    public Long execute(Jedis connection) {
		return connection.linsert(key, where,
			pivot, value);
	    }
	}.run(key);
    }

    @Override
    public Long lpushx(final String key, final String... string) {
	return new JedisClusterCommand<Long>(connectionHandler, timeout,
		maxRedirections) {
	    @Override
	    public Long execute(Jedis connection) {
		return connection.lpushx(key, string);
	    }
	}.run(key);
    }

    @Override
    public Long rpushx(final String key, final String... string) {
	return new JedisClusterCommand<Long>(connectionHandler, timeout,
		maxRedirections) {
	    @Override
	    public Long execute(Jedis connection) {
		return connection.rpushx(key, string);
	    }
	}.run(key);
    }

    @Override
    public List<String> blpop(final String arg) {
	return new JedisClusterCommand<List<String>>(connectionHandler,
		timeout, maxRedirections) {
	    @Override
	    public List<String> execute(Jedis connection) {
		return connection.blpop(arg);
	    }
	}.run(null);
    }

    @Override
    public List<String> brpop(final String arg) {
	return new JedisClusterCommand<List<String>>(connectionHandler,
		timeout, maxRedirections) {
	    @Override
	    public List<String> execute(Jedis connection) {
		return connection.brpop(arg);
	    }
	}.run(null);
    }

    @Override
    public Long del(final String key) {
	return new JedisClusterCommand<Long>(connectionHandler, timeout,
		maxRedirections) {
	    @Override
	    public Long execute(Jedis connection) {
		return connection.del(key);
	    }
	}.run(key);
    }

    @Override
    public String echo(final String string) {
	return new JedisClusterCommand<String>(connectionHandler, timeout,
		maxRedirections) {
	    @Override
	    public String execute(Jedis connection) {
		return connection.echo(string);
	    }
	}.run(null);
    }

    @Override
    public Long move(final String key, final int dbIndex) {
	return new JedisClusterCommand<Long>(connectionHandler, timeout,
		maxRedirections) {
	    @Override
	    public Long execute(Jedis connection) {
		return connection.move(key, dbIndex);
	    }
	}.run(key);
    }

    @Override
    public Long bitcount(final String key) {
	return new JedisClusterCommand<Long>(connectionHandler, timeout,
		maxRedirections) {
	    @Override
	    public Long execute(Jedis connection) {
		return connection.bitcount(key);
	    }
	}.run(key);
    }

    @Override
    public Long bitcount(final String key, final long start, final long end) {
	return new JedisClusterCommand<Long>(connectionHandler, timeout,
		maxRedirections) {
	    @Override
	    public Long execute(Jedis connection) {
		return connection.bitcount(key, start,
			end);
	    }
	}.run(key);
    }

    @Override
    public String ping() {
	return new JedisClusterCommand<String>(connectionHandler, timeout,
		maxRedirections) {
	    @Override
	    public String execute(Jedis connection) {
		return connection.ping();
	    }
	}.run(null);
    }

    @Override
    public String quit() {
	return new JedisClusterCommand<String>(connectionHandler, timeout,
		maxRedirections) {
	    @Override
	    public String execute(Jedis connection) {
		return connection.quit();
	    }
	}.run(null);
    }

    @Override
    public String flushDB() {
	return new JedisClusterCommand<String>(connectionHandler, timeout,
		maxRedirections) {
	    @Override
	    public String execute(Jedis connection) {
		return connection.flushDB();
	    }
	}.run(null);
    }

    @Override
    public Long dbSize() {
	return new JedisClusterCommand<Long>(connectionHandler, timeout,
		maxRedirections) {
	    @Override
	    public Long execute(Jedis connection) {
		return connection.dbSize();
	    }
	}.run(null);
    }

    @Override
    public String select(final int index) {
	return new JedisClusterCommand<String>(connectionHandler, timeout,
		maxRedirections) {
	    @Override
	    public String execute(Jedis connection) {
		return connection.select(index);
	    }
	}.run(null);
    }

    @Override
    public String flushAll() {
	return new JedisClusterCommand<String>(connectionHandler, timeout,
		maxRedirections) {
	    @Override
	    public String execute(Jedis connection) {
		return connection.flushAll();
	    }
	}.run(null);
    }

    @Override
    public String auth(final String password) {
	return new JedisClusterCommand<String>(connectionHandler, timeout,
		maxRedirections) {
	    @Override
	    public String execute(Jedis connection) {
		return connection.auth(password);
	    }
	}.run(null);
    }

    @Override
    public String save() {
	return new JedisClusterCommand<String>(connectionHandler, timeout,
		maxRedirections) {
	    @Override
	    public String execute(Jedis connection) {
		return connection.save();
	    }
	}.run(null);
    }

    @Override
    public String bgsave() {
	return new JedisClusterCommand<String>(connectionHandler, timeout,
		maxRedirections) {
	    @Override
	    public String execute(Jedis connection) {
		return connection.bgsave();
	    }
	}.run(null);
    }

    @Override
    public String bgrewriteaof() {
	return new JedisClusterCommand<String>(connectionHandler, timeout,
		maxRedirections) {
	    @Override
	    public String execute(Jedis connection) {
		return connection.bgrewriteaof();
	    }
	}.run(null);
    }

    @Override
    public Long lastsave() {
	return new JedisClusterCommand<Long>(connectionHandler, timeout,
		maxRedirections) {
	    @Override
	    public Long execute(Jedis connection) {
		return connection.lastsave();
	    }
	}.run(null);
    }

    @Override
    public String shutdown() {
	return new JedisClusterCommand<String>(connectionHandler, timeout,
		maxRedirections) {
	    @Override
	    public String execute(Jedis connection) {
		return connection.shutdown();
	    }
	}.run(null);
    }

    @Override
    public String info() {
	return new JedisClusterCommand<String>(connectionHandler, timeout,
		maxRedirections) {
	    @Override
	    public String execute(Jedis connection) {
		return connection.info();
	    }
	}.run(null);
    }

    @Override
    public String info(final String section) {
	return new JedisClusterCommand<String>(connectionHandler, timeout,
		maxRedirections) {
	    @Override
	    public String execute(Jedis connection) {
		return connection.info(section);
	    }
	}.run(null);
    }

    @Override
    public String slaveof(final String host, final int port) {
	return new JedisClusterCommand<String>(connectionHandler, timeout,
		maxRedirections) {
	    @Override
	    public String execute(Jedis connection) {
		return connection.slaveof(host, port);
	    }
	}.run(null);
    }

    @Override
    public String slaveofNoOne() {
	return new JedisClusterCommand<String>(connectionHandler, timeout,
		maxRedirections) {
	    @Override
	    public String execute(Jedis connection) {
		return connection.slaveofNoOne();
	    }
	}.run(null);
    }

    @Override
    public Long getDB() {
	return new JedisClusterCommand<Long>(connectionHandler, timeout,
		maxRedirections) {
	    @Override
	    public Long execute(Jedis connection) {
		return connection.getDB();
	    }
	}.run(null);
    }

    @Override
    public String debug(final DebugParams params) {
	return new JedisClusterCommand<String>(connectionHandler, timeout,
		maxRedirections) {
	    @Override
	    public String execute(Jedis connection) {
		return connection.debug(params);
	    }
	}.run(null);
    }

    @Override
    public String configResetStat() {
	return new JedisClusterCommand<String>(connectionHandler, timeout,
		maxRedirections) {
	    @Override
	    public String execute(Jedis connection) {
		return connection.configResetStat();
	    }
	}.run(null);
    }

    public Map<String, JedisPool> getClusterNodes() {
	return connectionHandler.getNodes();
    }

    @Override
    public Long waitReplicas(int replicas, long timeout) {
	// TODO Auto-generated method stub
	return null;
    }

    @Override
    public ScanResult<Entry<String, String>> hscan(final String key,
	    final String cursor) {
	return new JedisClusterCommand<ScanResult<Entry<String, String>>>(
		connectionHandler, timeout, maxRedirections) {
	    @Override
	    public ScanResult<Entry<String, String>> execute(Jedis connection) {
		return connection.hscan(key, cursor);
	    }
	}.run(null);
    }
    
    @Override
    public ScanResult<String> sscan(final String key, final String cursor) {
	return new JedisClusterCommand<ScanResult<String>>(connectionHandler,
		timeout, maxRedirections) {
	    @Override
	    public ScanResult<String> execute(Jedis connection) {
		return connection.sscan(key, cursor);
	    }
	}.run(null);
    }
    
    @Override
    public ScanResult<Tuple> zscan(final String key, final String cursor) {
	return new JedisClusterCommand<ScanResult<Tuple>>(connectionHandler,
		timeout, maxRedirections) {
	    @Override
	    public ScanResult<Tuple> execute(Jedis connection) {
		return connection.zscan(key, cursor);
	    }
	}.run(null);
    }

    @Override
    public Long pfadd(final String key, final String... elements) {
	return new JedisClusterCommand<Long>(connectionHandler, 
		timeout, maxRedirections) {
	    @Override
	    public Long execute(Jedis connection) {
		return connection.pfadd(key, elements);
	    }
	}.run(key);
    }

    @Override
    public long pfcount(final String key) {
	return new JedisClusterCommand<Long>(connectionHandler, 
		timeout, maxRedirections) {
	    @Override
	    public Long execute(Jedis connection) {
		return connection.pfcount(key);
	    }
	}.run(key);
    }

<<<<<<< HEAD
=======
    @Override
    public List<String> blpop(final int timeout, final String key) {
	return new JedisClusterCommand<List<String>>(connectionHandler,
		timeout, maxRedirections) {
	    @Override
	    public List<String> execute(Jedis connection) {
		return connection.blpop(timeout,key);
	    }
	}.run(null);
    }

    @Override
    public List<String> brpop(final int timeout, final String key) {
	return new JedisClusterCommand<List<String>>(connectionHandler,
		timeout, maxRedirections) {
	    @Override
	    public List<String> execute(Jedis connection) {
		return connection.brpop(timeout,key);
	    }
	}.run(null);
    }
>>>>>>> a30598b7
}<|MERGE_RESOLUTION|>--- conflicted
+++ resolved
@@ -1536,8 +1536,6 @@
 	}.run(key);
     }
 
-<<<<<<< HEAD
-=======
     @Override
     public List<String> blpop(final int timeout, final String key) {
 	return new JedisClusterCommand<List<String>>(connectionHandler,
@@ -1559,5 +1557,4 @@
 	    }
 	}.run(null);
     }
->>>>>>> a30598b7
 }