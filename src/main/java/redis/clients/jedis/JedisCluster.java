package redis.clients.jedis;

import redis.clients.jedis.BinaryClient.LIST_POSITION;
import redis.clients.util.KeyMergeUtil;

import java.util.List;
import java.util.Map;
import java.util.Map.Entry;
import java.util.Set;

import org.apache.commons.pool2.impl.GenericObjectPoolConfig;

public class JedisCluster extends BinaryJedisCluster implements JedisCommands,
<<<<<<< HEAD
	MultiKeyJedisClusterCommands, JedisClusterScriptingCommands {
=======
        JedisClusterScriptingCommands {
    public static enum Reset {SOFT, HARD}
>>>>>>> 53e7dc21

    public JedisCluster(Set<HostAndPort> nodes) {
	this(nodes, DEFAULT_TIMEOUT);
    }

    public JedisCluster(Set<HostAndPort> nodes, int timeout) {
	this(nodes, timeout, DEFAULT_MAX_REDIRECTIONS);
    }

    public JedisCluster(Set<HostAndPort> nodes, int timeout,
	    int maxRedirections) {
        this(nodes, timeout, maxRedirections,
                new GenericObjectPoolConfig());
    }

    public JedisCluster(Set<HostAndPort> nodes,
        final GenericObjectPoolConfig poolConfig) {
	this(nodes, DEFAULT_TIMEOUT, DEFAULT_MAX_REDIRECTIONS, poolConfig);
    }

    public JedisCluster(Set<HostAndPort> nodes, int timeout,
        final GenericObjectPoolConfig poolConfig) {
	this(nodes, timeout, DEFAULT_MAX_REDIRECTIONS, poolConfig);
    }

    public JedisCluster(Set<HostAndPort> jedisClusterNode, int timeout,
        int maxRedirections, final GenericObjectPoolConfig poolConfig) {
	super(jedisClusterNode, timeout, maxRedirections, poolConfig);
    }
    
    @Override
    public String set(final String key, final String value) {
	return new JedisClusterCommand<String>(connectionHandler, timeout,
		maxRedirections) {
	    @Override
	    public String execute(Jedis connection) {
		return connection.set(key, value);
	    }
	}.run(key);
    }

    @Override
    public String set(final String key, final String value, final String nxxx,
                      final String expx, final long time) {
        return new JedisClusterCommand<String>(connectionHandler, timeout,
                maxRedirections) {
            @Override
            public String execute(Jedis connection) {
                return connection.set(key, value, nxxx, expx, time);
            }
        }.run(key);
    }

    @Override
    public String get(final String key) {
	return new JedisClusterCommand<String>(connectionHandler, timeout,
		maxRedirections) {
	    @Override
	    public String execute(Jedis connection) {
		return connection.get(key);
	    }
	}.run(key);
    }

    @Override
    public Boolean exists(final String key) {
	return new JedisClusterCommand<Boolean>(connectionHandler, timeout,
		maxRedirections) {
	    @Override
	    public Boolean execute(Jedis connection) {
		return connection.exists(key);
	    }
	}.run(key);
    }

    @Override
    public Long persist(final String key) {
	return new JedisClusterCommand<Long>(connectionHandler, timeout,
		maxRedirections) {
	    @Override
	    public Long execute(Jedis connection) {
		return connection.persist(key);
	    }
	}.run(key);
    }

    @Override
    public String type(final String key) {
	return new JedisClusterCommand<String>(connectionHandler, timeout,
		maxRedirections) {
	    @Override
	    public String execute(Jedis connection) {
		return connection.type(key);
	    }
	}.run(key);
    }

    @Override
    public Long expire(final String key, final int seconds) {
	return new JedisClusterCommand<Long>(connectionHandler, timeout,
		maxRedirections) {
	    @Override
	    public Long execute(Jedis connection) {
		return connection.expire(key, seconds);
	    }
	}.run(key);
    }

    @Override
    public Long expireAt(final String key, final long unixTime) {
	return new JedisClusterCommand<Long>(connectionHandler, timeout,
		maxRedirections) {
	    @Override
	    public Long execute(Jedis connection) {
		return connection
			.expireAt(key, unixTime);
	    }
	}.run(key);
    }

    @Override
    public Long ttl(final String key) {
	return new JedisClusterCommand<Long>(connectionHandler, timeout,
		maxRedirections) {
	    @Override
	    public Long execute(Jedis connection) {
		return connection.ttl(key);
	    }
	}.run(key);
    }

    @Override
    public Boolean setbit(final String key, final long offset,
	    final boolean value) {
	return new JedisClusterCommand<Boolean>(connectionHandler, timeout,
		maxRedirections) {
	    @Override
	    public Boolean execute(Jedis connection) {
		return connection.setbit(key, offset,
			value);
	    }
	}.run(key);
    }

    @Override
    public Boolean setbit(final String key, final long offset,
	    final String value) {
	return new JedisClusterCommand<Boolean>(connectionHandler, timeout,
		maxRedirections) {
	    @Override
	    public Boolean execute(Jedis connection) {
		return connection.setbit(key, offset,
			value);
	    }
	}.run(key);
    }

    @Override
    public Boolean getbit(final String key, final long offset) {
	return new JedisClusterCommand<Boolean>(connectionHandler, timeout,
		maxRedirections) {
	    @Override
	    public Boolean execute(Jedis connection) {
		return connection.getbit(key, offset);
	    }
	}.run(key);
    }

    @Override
    public Long setrange(final String key, final long offset, final String value) {
	return new JedisClusterCommand<Long>(connectionHandler, timeout,
		maxRedirections) {
	    @Override
	    public Long execute(Jedis connection) {
		return connection.setrange(key, offset,
			value);
	    }
	}.run(key);
    }

    @Override
    public String getrange(final String key, final long startOffset,
	    final long endOffset) {
	return new JedisClusterCommand<String>(connectionHandler, timeout,
		maxRedirections) {
	    @Override
	    public String execute(Jedis connection) {
		return connection.getrange(key,
			startOffset, endOffset);
	    }
	}.run(key);
    }

    @Override
    public String getSet(final String key, final String value) {
	return new JedisClusterCommand<String>(connectionHandler, timeout,
		maxRedirections) {
	    @Override
	    public String execute(Jedis connection) {
		return connection.getSet(key, value);
	    }
	}.run(key);
    }

    @Override
    public Long setnx(final String key, final String value) {
	return new JedisClusterCommand<Long>(connectionHandler, timeout,
		maxRedirections) {
	    @Override
	    public Long execute(Jedis connection) {
		return connection.setnx(key, value);
	    }
	}.run(key);
    }

    @Override
    public String setex(final String key, final int seconds, final String value) {
	return new JedisClusterCommand<String>(connectionHandler, timeout,
		maxRedirections) {
	    @Override
	    public String execute(Jedis connection) {
		return connection.setex(key, seconds,
			value);
	    }
	}.run(key);
    }

    @Override
    public Long decrBy(final String key, final long integer) {
	return new JedisClusterCommand<Long>(connectionHandler, timeout,
		maxRedirections) {
	    @Override
	    public Long execute(Jedis connection) {
		return connection.decrBy(key, integer);
	    }
	}.run(key);
    }

    @Override
    public Long decr(final String key) {
	return new JedisClusterCommand<Long>(connectionHandler, timeout,
		maxRedirections) {
	    @Override
	    public Long execute(Jedis connection) {
		return connection.decr(key);
	    }
	}.run(key);
    }

    @Override
    public Long incrBy(final String key, final long integer) {
	return new JedisClusterCommand<Long>(connectionHandler, timeout,
		maxRedirections) {
	    @Override
	    public Long execute(Jedis connection) {
		return connection.incrBy(key, integer);
	    }
	}.run(key);
    }

    @Override
    public Long incr(final String key) {
	return new JedisClusterCommand<Long>(connectionHandler, timeout,
		maxRedirections) {
	    @Override
	    public Long execute(Jedis connection) {
		return connection.incr(key);
	    }
	}.run(key);
    }

    @Override
    public Long append(final String key, final String value) {
	return new JedisClusterCommand<Long>(connectionHandler, timeout,
		maxRedirections) {
	    @Override
	    public Long execute(Jedis connection) {
		return connection.append(key, value);
	    }
	}.run(key);
    }

    @Override
    public String substr(final String key, final int start, final int end) {
	return new JedisClusterCommand<String>(connectionHandler, timeout,
		maxRedirections) {
	    @Override
	    public String execute(Jedis connection) {
		return connection
			.substr(key, start, end);
	    }
	}.run(key);
    }

    @Override
    public Long hset(final String key, final String field, final String value) {
	return new JedisClusterCommand<Long>(connectionHandler, timeout,
		maxRedirections) {
	    @Override
	    public Long execute(Jedis connection) {
		return connection
			.hset(key, field, value);
	    }
	}.run(key);
    }

    @Override
    public String hget(final String key, final String field) {
	return new JedisClusterCommand<String>(connectionHandler, timeout,
		maxRedirections) {
	    @Override
	    public String execute(Jedis connection) {
		return connection.hget(key, field);
	    }
	}.run(key);
    }

    @Override
    public Long hsetnx(final String key, final String field, final String value) {
	return new JedisClusterCommand<Long>(connectionHandler, timeout,
		maxRedirections) {
	    @Override
	    public Long execute(Jedis connection) {
		return connection.hsetnx(key, field,
			value);
	    }
	}.run(key);
    }

    @Override
    public String hmset(final String key, final Map<String, String> hash) {
	return new JedisClusterCommand<String>(connectionHandler, timeout,
		maxRedirections) {
	    @Override
	    public String execute(Jedis connection) {
		return connection.hmset(key, hash);
	    }
	}.run(key);
    }

    @Override
    public List<String> hmget(final String key, final String... fields) {
	return new JedisClusterCommand<List<String>>(connectionHandler,
		timeout, maxRedirections) {
	    @Override
	    public List<String> execute(Jedis connection) {
		return connection.hmget(key, fields);
	    }
	}.run(key);
    }

    @Override
    public Long hincrBy(final String key, final String field, final long value) {
	return new JedisClusterCommand<Long>(connectionHandler, timeout,
		maxRedirections) {
	    @Override
	    public Long execute(Jedis connection) {
		return connection.hincrBy(key, field,
			value);
	    }
	}.run(key);
    }

    @Override
    public Boolean hexists(final String key, final String field) {
	return new JedisClusterCommand<Boolean>(connectionHandler, timeout,
		maxRedirections) {
	    @Override
	    public Boolean execute(Jedis connection) {
		return connection.hexists(key, field);
	    }
	}.run(key);
    }

    @Override
    public Long hdel(final String key, final String... field) {
	return new JedisClusterCommand<Long>(connectionHandler, timeout,
		maxRedirections) {
	    @Override
	    public Long execute(Jedis connection) {
		return connection.hdel(key, field);
	    }
	}.run(key);
    }

    @Override
    public Long hlen(final String key) {
	return new JedisClusterCommand<Long>(connectionHandler, timeout,
		maxRedirections) {
	    @Override
	    public Long execute(Jedis connection) {
		return connection.hlen(key);
	    }
	}.run(key);
    }

    @Override
    public Set<String> hkeys(final String key) {
	return new JedisClusterCommand<Set<String>>(connectionHandler, timeout,
		maxRedirections) {
	    @Override
	    public Set<String> execute(Jedis connection) {
		return connection.hkeys(key);
	    }
	}.run(key);
    }

    @Override
    public List<String> hvals(final String key) {
	return new JedisClusterCommand<List<String>>(connectionHandler,
		timeout, maxRedirections) {
	    @Override
	    public List<String> execute(Jedis connection) {
		return connection.hvals(key);
	    }
	}.run(key);
    }

    @Override
    public Map<String, String> hgetAll(final String key) {
	return new JedisClusterCommand<Map<String, String>>(connectionHandler,
		timeout, maxRedirections) {
	    @Override
	    public Map<String, String> execute(Jedis connection) {
		return connection.hgetAll(key);
	    }
	}.run(key);
    }

    @Override
    public Long rpush(final String key, final String... string) {
	return new JedisClusterCommand<Long>(connectionHandler, timeout,
		maxRedirections) {
	    @Override
	    public Long execute(Jedis connection) {
		return connection.rpush(key, string);
	    }
	}.run(key);
    }

    @Override
    public Long lpush(final String key, final String... string) {
	return new JedisClusterCommand<Long>(connectionHandler, timeout,
		maxRedirections) {
	    @Override
	    public Long execute(Jedis connection) {
		return connection.lpush(key, string);
	    }
	}.run(key);
    }

    @Override
    public Long llen(final String key) {
	return new JedisClusterCommand<Long>(connectionHandler, timeout,
		maxRedirections) {
	    @Override
	    public Long execute(Jedis connection) {
		return connection.llen(key);
	    }
	}.run(key);
    }

    @Override
    public List<String> lrange(final String key, final long start,
	    final long end) {
	return new JedisClusterCommand<List<String>>(connectionHandler,
		timeout, maxRedirections) {
	    @Override
	    public List<String> execute(Jedis connection) {
		return connection
			.lrange(key, start, end);
	    }
	}.run(key);
    }

    @Override
    public String ltrim(final String key, final long start, final long end) {
	return new JedisClusterCommand<String>(connectionHandler, timeout,
		maxRedirections) {
	    @Override
	    public String execute(Jedis connection) {
		return connection.ltrim(key, start, end);
	    }
	}.run(key);
    }

    @Override
    public String lindex(final String key, final long index) {
	return new JedisClusterCommand<String>(connectionHandler, timeout,
		maxRedirections) {
	    @Override
	    public String execute(Jedis connection) {
		return connection.lindex(key, index);
	    }
	}.run(key);
    }

    @Override
    public String lset(final String key, final long index, final String value) {
	return new JedisClusterCommand<String>(connectionHandler, timeout,
		maxRedirections) {
	    @Override
	    public String execute(Jedis connection) {
		return connection
			.lset(key, index, value);
	    }
	}.run(key);
    }

    @Override
    public Long lrem(final String key, final long count, final String value) {
	return new JedisClusterCommand<Long>(connectionHandler, timeout,
		maxRedirections) {
	    @Override
	    public Long execute(Jedis connection) {
		return connection
			.lrem(key, count, value);
	    }
	}.run(key);
    }

    @Override
    public String lpop(final String key) {
	return new JedisClusterCommand<String>(connectionHandler, timeout,
		maxRedirections) {
	    @Override
	    public String execute(Jedis connection) {
		return connection.lpop(key);
	    }
	}.run(key);
    }

    @Override
    public String rpop(final String key) {
	return new JedisClusterCommand<String>(connectionHandler, timeout,
		maxRedirections) {
	    @Override
	    public String execute(Jedis connection) {
		return connection.rpop(key);
	    }
	}.run(key);
    }

    @Override
    public Long sadd(final String key, final String... member) {
	return new JedisClusterCommand<Long>(connectionHandler, timeout,
		maxRedirections) {
	    @Override
	    public Long execute(Jedis connection) {
		return connection.sadd(key, member);
	    }
	}.run(key);
    }

    @Override
    public Set<String> smembers(final String key) {
	return new JedisClusterCommand<Set<String>>(connectionHandler, timeout,
		maxRedirections) {
	    @Override
	    public Set<String> execute(Jedis connection) {
		return connection.smembers(key);
	    }
	}.run(key);
    }

    @Override
    public Long srem(final String key, final String... member) {
	return new JedisClusterCommand<Long>(connectionHandler, timeout,
		maxRedirections) {
	    @Override
	    public Long execute(Jedis connection) {
		return connection.srem(key, member);
	    }
	}.run(key);
    }

    @Override
    public String spop(final String key) {
	return new JedisClusterCommand<String>(connectionHandler, timeout,
		maxRedirections) {
	    @Override
	    public String execute(Jedis connection) {
		return connection.spop(key);
	    }
	}.run(key);
    }

    @Override
    public Long scard(final String key) {
	return new JedisClusterCommand<Long>(connectionHandler, timeout,
		maxRedirections) {
	    @Override
	    public Long execute(Jedis connection) {
		return connection.scard(key);
	    }
	}.run(key);
    }

    @Override
    public Boolean sismember(final String key, final String member) {
	return new JedisClusterCommand<Boolean>(connectionHandler, timeout,
		maxRedirections) {
	    @Override
	    public Boolean execute(Jedis connection) {
		return connection.sismember(key, member);
	    }
	}.run(key);
    }

    @Override
    public String srandmember(final String key) {
	return new JedisClusterCommand<String>(connectionHandler, timeout,
		maxRedirections) {
	    @Override
	    public String execute(Jedis connection) {
		return connection.srandmember(key);
	    }
	}.run(key);
    }

    @Override
    public List<String> srandmember(final String key, final int count) {
        return new JedisClusterCommand<List<String>>(connectionHandler, timeout,
            maxRedirections) {
            @Override
            public List<String> execute(Jedis connection) {
            return connection.srandmember(key, count);
            }
        }.run(key);
    }

    @Override
    public Long strlen(final String key) {
	return new JedisClusterCommand<Long>(connectionHandler, timeout,
		maxRedirections) {
	    @Override
	    public Long execute(Jedis connection) {
		return connection.strlen(key);
	    }
	}.run(key);
    }

    @Override
    public Long zadd(final String key, final double score, final String member) {
	return new JedisClusterCommand<Long>(connectionHandler, timeout,
		maxRedirections) {
	    @Override
	    public Long execute(Jedis connection) {
		return connection.zadd(key, score,
			member);
	    }
	}.run(key);
    }

    @Override
    public Long zadd(final String key, final Map<String, Double> scoreMembers) {
	return new JedisClusterCommand<Long>(connectionHandler, timeout,
		maxRedirections) {
	    @Override
	    public Long execute(Jedis connection) {
		return connection
			.zadd(key, scoreMembers);
	    }
	}.run(key);
    }

    @Override
    public Set<String> zrange(final String key, final long start, final long end) {
	return new JedisClusterCommand<Set<String>>(connectionHandler, timeout,
		maxRedirections) {
	    @Override
	    public Set<String> execute(Jedis connection) {
		return connection
			.zrange(key, start, end);
	    }
	}.run(key);
    }

    @Override
    public Long zrem(final String key, final String... member) {
	return new JedisClusterCommand<Long>(connectionHandler, timeout,
		maxRedirections) {
	    @Override
	    public Long execute(Jedis connection) {
		return connection.zrem(key, member);
	    }
	}.run(key);
    }

    @Override
    public Double zincrby(final String key, final double score,
	    final String member) {
	return new JedisClusterCommand<Double>(connectionHandler, timeout,
		maxRedirections) {
	    @Override
	    public Double execute(Jedis connection) {
		return connection.zincrby(key, score,
			member);
	    }
	}.run(key);
    }

    @Override
    public Long zrank(final String key, final String member) {
	return new JedisClusterCommand<Long>(connectionHandler, timeout,
		maxRedirections) {
	    @Override
	    public Long execute(Jedis connection) {
		return connection.zrank(key, member);
	    }
	}.run(key);
    }

    @Override
    public Long zrevrank(final String key, final String member) {
	return new JedisClusterCommand<Long>(connectionHandler, timeout,
		maxRedirections) {
	    @Override
	    public Long execute(Jedis connection) {
		return connection.zrevrank(key, member);
	    }
	}.run(key);
    }

    @Override
    public Set<String> zrevrange(final String key, final long start,
	    final long end) {
	return new JedisClusterCommand<Set<String>>(connectionHandler, timeout,
		maxRedirections) {
	    @Override
	    public Set<String> execute(Jedis connection) {
		return connection.zrevrange(key, start,
			end);
	    }
	}.run(key);
    }

    @Override
    public Set<Tuple> zrangeWithScores(final String key, final long start,
	    final long end) {
	return new JedisClusterCommand<Set<Tuple>>(connectionHandler, timeout,
		maxRedirections) {
	    @Override
	    public Set<Tuple> execute(Jedis connection) {
		return connection.zrangeWithScores(key,
			start, end);
	    }
	}.run(key);
    }

    @Override
    public Set<Tuple> zrevrangeWithScores(final String key, final long start,
	    final long end) {
	return new JedisClusterCommand<Set<Tuple>>(connectionHandler, timeout,
		maxRedirections) {
	    @Override
	    public Set<Tuple> execute(Jedis connection) {
		return connection.zrevrangeWithScores(
			key, start, end);
	    }
	}.run(key);
    }

    @Override
    public Long zcard(final String key) {
	return new JedisClusterCommand<Long>(connectionHandler, timeout,
		maxRedirections) {
	    @Override
	    public Long execute(Jedis connection) {
		return connection.zcard(key);
	    }
	}.run(key);
    }

    @Override
    public Double zscore(final String key, final String member) {
	return new JedisClusterCommand<Double>(connectionHandler, timeout,
		maxRedirections) {
	    @Override
	    public Double execute(Jedis connection) {
		return connection.zscore(key, member);
	    }
	}.run(key);
    }

    @Override
    public List<String> sort(final String key) {
	return new JedisClusterCommand<List<String>>(connectionHandler,
		timeout, maxRedirections) {
	    @Override
	    public List<String> execute(Jedis connection) {
		return connection.sort(key);
	    }
	}.run(key);
    }

    @Override
    public List<String> sort(final String key,
	    final SortingParams sortingParameters) {
	return new JedisClusterCommand<List<String>>(connectionHandler,
		timeout, maxRedirections) {
	    @Override
	    public List<String> execute(Jedis connection) {
		return connection.sort(key,
			sortingParameters);
	    }
	}.run(key);
    }

    @Override
    public Long zcount(final String key, final double min, final double max) {
	return new JedisClusterCommand<Long>(connectionHandler, timeout,
		maxRedirections) {
	    @Override
	    public Long execute(Jedis connection) {
		return connection.zcount(key, min, max);
	    }
	}.run(key);
    }

    @Override
    public Long zcount(final String key, final String min, final String max) {
	return new JedisClusterCommand<Long>(connectionHandler, timeout,
		maxRedirections) {
	    @Override
	    public Long execute(Jedis connection) {
		return connection.zcount(key, min, max);
	    }
	}.run(key);
    }

    @Override
    public Set<String> zrangeByScore(final String key, final double min,
	    final double max) {
	return new JedisClusterCommand<Set<String>>(connectionHandler, timeout,
		maxRedirections) {
	    @Override
	    public Set<String> execute(Jedis connection) {
		return connection.zrangeByScore(key,
			min, max);
	    }
	}.run(key);
    }

    @Override
    public Set<String> zrangeByScore(final String key, final String min,
	    final String max) {
	return new JedisClusterCommand<Set<String>>(connectionHandler, timeout,
		maxRedirections) {
	    @Override
	    public Set<String> execute(Jedis connection) {
		return connection.zrangeByScore(key,
			min, max);
	    }
	}.run(key);
    }

    @Override
    public Set<String> zrevrangeByScore(final String key, final double max,
	    final double min) {
	return new JedisClusterCommand<Set<String>>(connectionHandler, timeout,
		maxRedirections) {
	    @Override
	    public Set<String> execute(Jedis connection) {
		return connection.zrevrangeByScore(key,
			min, max);
	    }
	}.run(key);
    }

    @Override
    public Set<String> zrangeByScore(final String key, final double min,
	    final double max, final int offset, final int count) {
	return new JedisClusterCommand<Set<String>>(connectionHandler, timeout,
		maxRedirections) {
	    @Override
	    public Set<String> execute(Jedis connection) {
		return connection.zrangeByScore(key,
			min, max, offset, count);
	    }
	}.run(key);
    }

    @Override
    public Set<String> zrevrangeByScore(final String key, final String max,
	    final String min) {
	return new JedisClusterCommand<Set<String>>(connectionHandler, timeout,
		maxRedirections) {
	    @Override
	    public Set<String> execute(Jedis connection) {
		return connection.zrevrangeByScore(key,
			min, max);
	    }
	}.run(key);
    }

    @Override
    public Set<String> zrangeByScore(final String key, final String min,
	    final String max, final int offset, final int count) {
	return new JedisClusterCommand<Set<String>>(connectionHandler, timeout,
		maxRedirections) {
	    @Override
	    public Set<String> execute(Jedis connection) {
		return connection.zrangeByScore(key,
			min, max, offset, count);
	    }
	}.run(key);
    }

    @Override
    public Set<String> zrevrangeByScore(final String key, final double max,
	    final double min, final int offset, final int count) {
	return new JedisClusterCommand<Set<String>>(connectionHandler, timeout,
		maxRedirections) {
	    @Override
	    public Set<String> execute(Jedis connection) {
		return connection.zrevrangeByScore(key,
			min, max, offset, count);
	    }
	}.run(key);
    }

    @Override
    public Set<Tuple> zrangeByScoreWithScores(final String key,
	    final double min, final double max) {
	return new JedisClusterCommand<Set<Tuple>>(connectionHandler, timeout,
		maxRedirections) {
	    @Override
	    public Set<Tuple> execute(Jedis connection) {
		return connection
			.zrangeByScoreWithScores(key, min, max);
	    }
	}.run(key);
    }

    @Override
    public Set<Tuple> zrevrangeByScoreWithScores(final String key,
	    final double max, final double min) {
	return new JedisClusterCommand<Set<Tuple>>(connectionHandler, timeout,
		maxRedirections) {
	    @Override
	    public Set<Tuple> execute(Jedis connection) {
		return connection
			.zrevrangeByScoreWithScores(key, min, max);
	    }
	}.run(key);
    }

    @Override
    public Set<Tuple> zrangeByScoreWithScores(final String key,
	    final double min, final double max, final int offset,
	    final int count) {
	return new JedisClusterCommand<Set<Tuple>>(connectionHandler, timeout,
		maxRedirections) {
	    @Override
	    public Set<Tuple> execute(Jedis connection) {
		return connection
			.zrangeByScoreWithScores(key, min, max, offset, count);
	    }
	}.run(key);
    }

    @Override
    public Set<String> zrevrangeByScore(final String key, final String max,
	    final String min, final int offset, final int count) {
	return new JedisClusterCommand<Set<String>>(connectionHandler, timeout,
		maxRedirections) {
	    @Override
	    public Set<String> execute(Jedis connection) {
		return connection.zrevrangeByScore(key,
			min, max, offset, count);
	    }
	}.run(key);
    }

    @Override
    public Set<Tuple> zrangeByScoreWithScores(final String key,
	    final String min, final String max) {
	return new JedisClusterCommand<Set<Tuple>>(connectionHandler, timeout,
		maxRedirections) {
	    @Override
	    public Set<Tuple> execute(Jedis connection) {
		return connection
			.zrangeByScoreWithScores(key, min, max);
	    }
	}.run(key);
    }

    @Override
    public Set<Tuple> zrevrangeByScoreWithScores(final String key,
	    final String max, final String min) {
	return new JedisClusterCommand<Set<Tuple>>(connectionHandler, timeout,
		maxRedirections) {
	    @Override
	    public Set<Tuple> execute(Jedis connection) {
		return connection
			.zrevrangeByScoreWithScores(key, min, max);
	    }
	}.run(key);
    }

    @Override
    public Set<Tuple> zrangeByScoreWithScores(final String key,
	    final String min, final String max, final int offset,
	    final int count) {
	return new JedisClusterCommand<Set<Tuple>>(connectionHandler, timeout,
		maxRedirections) {
	    @Override
	    public Set<Tuple> execute(Jedis connection) {
		return connection
			.zrangeByScoreWithScores(key, min, max, offset, count);
	    }
	}.run(key);
    }

    @Override
    public Set<Tuple> zrevrangeByScoreWithScores(final String key,
	    final double max, final double min, final int offset,
	    final int count) {
	return new JedisClusterCommand<Set<Tuple>>(connectionHandler, timeout,
		maxRedirections) {
	    @Override
	    public Set<Tuple> execute(Jedis connection) {
		return connection
			.zrevrangeByScoreWithScores(key, max, min, offset,
				count);
	    }
	}.run(key);
    }

    @Override
    public Set<Tuple> zrevrangeByScoreWithScores(final String key,
	    final String max, final String min, final int offset,
	    final int count) {
	return new JedisClusterCommand<Set<Tuple>>(connectionHandler, timeout,
		maxRedirections) {
	    @Override
	    public Set<Tuple> execute(Jedis connection) {
		return connection
			.zrevrangeByScoreWithScores(key, max, min, offset,
				count);
	    }
	}.run(key);
    }

    @Override
    public Long zremrangeByRank(final String key, final long start,
	    final long end) {
	return new JedisClusterCommand<Long>(connectionHandler, timeout,
		maxRedirections) {
	    @Override
	    public Long execute(Jedis connection) {
		return connection.zremrangeByRank(key,
			start, end);
	    }
	}.run(key);
    }

    @Override
    public Long zremrangeByScore(final String key, final double start,
	    final double end) {
	return new JedisClusterCommand<Long>(connectionHandler, timeout,
		maxRedirections) {
	    @Override
	    public Long execute(Jedis connection) {
		return connection.zremrangeByScore(key,
			start, end);
	    }
	}.run(key);
    }

    @Override
    public Long zremrangeByScore(final String key, final String start,
	    final String end) {
	return new JedisClusterCommand<Long>(connectionHandler, timeout,
		maxRedirections) {
	    @Override
	    public Long execute(Jedis connection) {
		return connection.zremrangeByScore(key,
			start, end);
	    }
	}.run(key);
    }
    
    @Override
    public Long zlexcount(final String key, final String min, final String max) {
	return new JedisClusterCommand<Long>(connectionHandler, timeout, 
		maxRedirections) {
	    @Override
	    public Long execute(Jedis connection) {
		return connection.zlexcount(key, min, max);
	    }
	}.run(key);
    }

    @Override
    public Set<String> zrangeByLex(final String key, final String min, final String max) {
	return new JedisClusterCommand<Set<String>>(connectionHandler, timeout, 
		maxRedirections) {
	    @Override
	    public Set<String> execute(Jedis connection) {
		return connection.zrangeByLex(key, min, max);
	    }
	}.run(key);
    }

    @Override
    public Set<String> zrangeByLex(final String key, final String min, final String max,
	    final int offset, final int count) {
	return new JedisClusterCommand<Set<String>>(connectionHandler, timeout, 
		maxRedirections) {
	    @Override
	    public Set<String> execute(Jedis connection) {
		return connection.zrangeByLex(key, min, max, offset, count);
	    }
	}.run(key);
    }

    @Override
    public Long zremrangeByLex(final String key, final String min, final String max) {
	return new JedisClusterCommand<Long>(connectionHandler, timeout, 
		maxRedirections) {
	    @Override
	    public Long execute(Jedis connection) {
		return connection.zremrangeByLex(key, min, max);
	    }
	}.run(key);
    }

    @Override
    public Long linsert(final String key, final LIST_POSITION where,
	    final String pivot, final String value) {
	return new JedisClusterCommand<Long>(connectionHandler, timeout,
		maxRedirections) {
	    @Override
	    public Long execute(Jedis connection) {
		return connection.linsert(key, where,
			pivot, value);
	    }
	}.run(key);
    }

    @Override
    public Long lpushx(final String key, final String... string) {
	return new JedisClusterCommand<Long>(connectionHandler, timeout,
		maxRedirections) {
	    @Override
	    public Long execute(Jedis connection) {
		return connection.lpushx(key, string);
	    }
	}.run(key);
    }

    @Override
    public Long rpushx(final String key, final String... string) {
	return new JedisClusterCommand<Long>(connectionHandler, timeout,
		maxRedirections) {
	    @Override
	    public Long execute(Jedis connection) {
		return connection.rpushx(key, string);
	    }
	}.run(key);
    }

    @Override
    public List<String> blpop(final String arg) {
	return new JedisClusterCommand<List<String>>(connectionHandler,
		timeout, maxRedirections) {
	    @Override
	    public List<String> execute(Jedis connection) {
		return connection.blpop(arg);
	    }
	}.run(null);
    }

    @Override
    public List<String> brpop(final String arg) {
	return new JedisClusterCommand<List<String>>(connectionHandler,
		timeout, maxRedirections) {
	    @Override
	    public List<String> execute(Jedis connection) {
		return connection.brpop(arg);
	    }
	}.run(null);
    }

    @Override
    public Long del(final String key) {
	return new JedisClusterCommand<Long>(connectionHandler, timeout,
		maxRedirections) {
	    @Override
	    public Long execute(Jedis connection) {
		return connection.del(key);
	    }
	}.run(key);
    }

    @Override
    public String echo(final String string) {
	return new JedisClusterCommand<String>(connectionHandler, timeout,
		maxRedirections) {
	    @Override
	    public String execute(Jedis connection) {
		return connection.echo(string);
	    }
	}.run(null);
    }

    @Override
    public Long move(final String key, final int dbIndex) {
	return new JedisClusterCommand<Long>(connectionHandler, timeout,
		maxRedirections) {
	    @Override
	    public Long execute(Jedis connection) {
		return connection.move(key, dbIndex);
	    }
	}.run(key);
    }

    @Override
    public Long bitcount(final String key) {
	return new JedisClusterCommand<Long>(connectionHandler, timeout,
		maxRedirections) {
	    @Override
	    public Long execute(Jedis connection) {
		return connection.bitcount(key);
	    }
	}.run(key);
    }

    @Override
    public Long bitcount(final String key, final long start, final long end) {
	return new JedisClusterCommand<Long>(connectionHandler, timeout,
		maxRedirections) {
	    @Override
	    public Long execute(Jedis connection) {
		return connection.bitcount(key, start,
			end);
	    }
	}.run(key);
    }

<<<<<<< HEAD
    @Deprecated
    /**
     * This method is deprecated due to bug (scan cursor should be unsigned long)
     * And will be removed on next major release
     * @see https://github.com/xetorthio/jedis/issues/531 
     */
    @Override
    public ScanResult<Entry<String, String>> hscan(final String key,
	    final int cursor) {
	return new JedisClusterCommand<ScanResult<Entry<String, String>>>(
		connectionHandler, timeout, maxRedirections) {
	    @Override
	    public ScanResult<Entry<String, String>> execute(Jedis connection) {
		return connection.hscan(key, cursor);
	    }
	}.run(key);
    }

    @Deprecated
    /**
     * This method is deprecated due to bug (scan cursor should be unsigned long)
     * And will be removed on next major release
     * @see https://github.com/xetorthio/jedis/issues/531 
     */
    @Override
    public ScanResult<String> sscan(final String key, final int cursor) {
	return new JedisClusterCommand<ScanResult<String>>(connectionHandler,
		timeout, maxRedirections) {
	    @Override
	    public ScanResult<String> execute(Jedis connection) {
		return connection.sscan(key, cursor);
	    }
	}.run(key);
    }

    @Deprecated
    /**
     * This method is deprecated due to bug (scan cursor should be unsigned long)
     * And will be removed on next major release
     * @see https://github.com/xetorthio/jedis/issues/531 
     */
    @Override
    public ScanResult<Tuple> zscan(final String key, final int cursor) {
	return new JedisClusterCommand<ScanResult<Tuple>>(connectionHandler,
		timeout, maxRedirections) {
	    @Override
	    public ScanResult<Tuple> execute(Jedis connection) {
		return connection.zscan(key, cursor);
	    }
	}.run(key);
    }
    
=======
    public Map<String, JedisPool> getClusterNodes() {
	return connectionHandler.getNodes();
    }

>>>>>>> 53e7dc21
    @Override
    public ScanResult<Entry<String, String>> hscan(final String key,
	    final String cursor) {
	return new JedisClusterCommand<ScanResult<Entry<String, String>>>(
		connectionHandler, timeout, maxRedirections) {
	    @Override
	    public ScanResult<Entry<String, String>> execute(Jedis connection) {
		return connection.hscan(key, cursor);
	    }
	}.run(key);
    }
    
    @Override
    public ScanResult<String> sscan(final String key, final String cursor) {
	return new JedisClusterCommand<ScanResult<String>>(connectionHandler,
		timeout, maxRedirections) {
	    @Override
	    public ScanResult<String> execute(Jedis connection) {
		return connection.sscan(key, cursor);
	    }
	}.run(key);
    }
    
    @Override
    public ScanResult<Tuple> zscan(final String key, final String cursor) {
	return new JedisClusterCommand<ScanResult<Tuple>>(connectionHandler,
		timeout, maxRedirections) {
	    @Override
	    public ScanResult<Tuple> execute(Jedis connection) {
		return connection.zscan(key, cursor);
	    }
	}.run(key);
    }

    @Override
    public Object eval(final String script, final int keyCount, final String... params) {
    return new JedisClusterCommand<Object>(connectionHandler,
        timeout, maxRedirections) {
        @Override
        public Object execute(Jedis connection) {
        return connection.eval(script, keyCount, params);
        }
    }.run(keyCount, params);
    }
    
    @Override
    public Object eval(final String script, final String key) {
    return new JedisClusterCommand<Object>(connectionHandler,
        timeout, maxRedirections) {
        @Override
        public Object execute(Jedis connection) {
        return connection.eval(script);
        }
    }.run(key);
    }
    
    @Override
    public Object eval(final String script, final List<String> keys, final List<String> args) {
    return new JedisClusterCommand<Object>(connectionHandler,
        timeout, maxRedirections) {
        @Override
        public Object execute(Jedis connection) {
        return connection.eval(script, keys, args);
        }
    }.run(keys.size(), keys.toArray(new String[keys.size()]));
    }
    
    @Override
    public Object evalsha(final String sha1, final int keyCount, final String... params) {
    return new JedisClusterCommand<Object>(connectionHandler,
        timeout, maxRedirections) {
        @Override
        public Object execute(Jedis connection) {
        return connection.evalsha(sha1, keyCount, params);
        }
    }.run(keyCount, params);
    }
    
    @Override
    public Object evalsha(final String sha1, final List<String> keys, final List<String> args) {
    return new JedisClusterCommand<Object>(connectionHandler,
        timeout, maxRedirections) {
        @Override
        public Object execute(Jedis connection) {
        return connection.evalsha(sha1, keys, args);
        }
    }.run(keys.size(), keys.toArray(new String[keys.size()]));
    }
    
    @Override
    public Object evalsha(final String script, final String key) {
    return new JedisClusterCommand<Object>(connectionHandler,
        timeout, maxRedirections) {
        @Override
        public Object execute(Jedis connection) {
        return connection.evalsha(script);
        }
    }.run(key);
    }
    
    @Override
    public Boolean scriptExists(final String sha1, final String key) {
    return new JedisClusterCommand<Boolean>(connectionHandler,
        timeout, maxRedirections) {
        @Override
        public Boolean execute(Jedis connection) {
        return connection.scriptExists(sha1);
        }
    }.run(key);
    }
    
    @Override
    public List<Boolean> scriptExists(final String key, final String... sha1) {
    return new JedisClusterCommand<List<Boolean>>(connectionHandler,
        timeout, maxRedirections) {
        @Override
        public List<Boolean> execute(Jedis connection) {
        return connection.scriptExists(sha1);
        }
    }.run(key);
    }
    
    @Override
    public String scriptLoad(final String script, final String key) {
        return new JedisClusterCommand<String>(connectionHandler,
                timeout, maxRedirections) {
            @Override
            public String execute(Jedis connection) {
                return connection.scriptLoad(script);
            }
        }.run(key);
    }

    @Override
    public Long pfadd(final String key, final String... elements) {
	return new JedisClusterCommand<Long>(connectionHandler, 
		timeout, maxRedirections) {
	    @Override
	    public Long execute(Jedis connection) {
		return connection.pfadd(key, elements);
	    }
	}.run(key);
    }

    @Override
    public long pfcount(final String key) {
	return new JedisClusterCommand<Long>(connectionHandler, 
		timeout, maxRedirections) {
	    @Override
	    public Long execute(Jedis connection) {
		return connection.pfcount(key);
	    }
	}.run(key);
    }

    @Override
<<<<<<< HEAD
    public Long del(final String... keys) {
	return new JedisClusterCommand<Long>(connectionHandler, timeout,
		maxRedirections) {
	    @Override
	    public Long execute(Jedis connection) {
		return connection.del(keys);
	    }
	}.run(keys.length, keys);
    }

    @Override
    public List<String> blpop(final int timeout, final String... keys) {
=======
    public List<String> blpop(final int timeout, final String key) {
>>>>>>> 53e7dc21
	return new JedisClusterCommand<List<String>>(connectionHandler,
		timeout, maxRedirections) {
	    @Override
	    public List<String> execute(Jedis connection) {
<<<<<<< HEAD
		return connection.blpop(timeout, keys);
	    }
	}.run(keys.length, keys);
    }

    @Override
    public List<String> brpop(final int timeout, final String... keys) {
=======
		return connection.blpop(timeout,key);
	    }
	}.run(null);
    }

    @Override
    public List<String> brpop(final int timeout, final String key) {
>>>>>>> 53e7dc21
	return new JedisClusterCommand<List<String>>(connectionHandler,
		timeout, maxRedirections) {
	    @Override
	    public List<String> execute(Jedis connection) {
<<<<<<< HEAD
		return connection.brpop(timeout, keys);
	    }
	}.run(keys.length, keys);
    }

    @Override
    public List<String> mget(final String... keys) {
	return new JedisClusterCommand<List<String>>(connectionHandler,
		timeout, maxRedirections) {
	    @Override
	    public List<String> execute(Jedis connection) {
		return connection.mget(keys);
	    }
	}.run(keys.length - 1, keys);
    }

    @Override
    public String mset(final String... keysvalues) {
	String[] keys = new String[keysvalues.length / 2];

	for (int keyIdx = 0; keyIdx < keys.length; keyIdx++) {
	    keys[keyIdx] = keysvalues[keyIdx * 2];
	}

	return new JedisClusterCommand<String>(connectionHandler, timeout,
		maxRedirections) {
	    @Override
	    public String execute(Jedis connection) {
		return connection.mset(keysvalues);
	    }
	}.run(keys.length, keys);
    }

    @Override
    public Long msetnx(final String... keysvalues) {
	String[] keys = new String[keysvalues.length / 2];

	for (int keyIdx = 0; keyIdx < keys.length; keyIdx++) {
	    keys[keyIdx] = keysvalues[keyIdx * 2];
	}

	return new JedisClusterCommand<Long>(connectionHandler, timeout,
		maxRedirections) {
	    @Override
	    public Long execute(Jedis connection) {
		return connection.msetnx(keysvalues);
	    }
	}.run(keys.length, keys);
    }

    @Override
    public String rename(final String oldkey, final String newkey) {
	return new JedisClusterCommand<String>(connectionHandler, timeout,
		maxRedirections) {
	    @Override
	    public String execute(Jedis connection) {
		return connection.rename(oldkey, newkey);
	    }
	}.run(2, oldkey, newkey);
    }

    @Override
    public Long renamenx(final String oldkey, final String newkey) {
	return new JedisClusterCommand<Long>(connectionHandler, timeout,
		maxRedirections) {
	    @Override
	    public Long execute(Jedis connection) {
		return connection.renamenx(oldkey, newkey);
	    }
	}.run(2, oldkey, newkey);
    }

    @Override
    public String rpoplpush(final String srckey, final String dstkey) {
	return new JedisClusterCommand<String>(connectionHandler, timeout,
		maxRedirections) {
	    @Override
	    public String execute(Jedis connection) {
		return connection.rpoplpush(srckey, dstkey);
	    }
	}.run(2, srckey, dstkey);
    }

    @Override
    public Set<String> sdiff(final String... keys) {
	return new JedisClusterCommand<Set<String>>(connectionHandler, timeout,
		maxRedirections) {
	    @Override
	    public Set<String> execute(Jedis connection) {
		return connection.sdiff(keys);
	    }
	}.run(keys.length, keys);
    }

    @Override
    public Long sdiffstore(final String dstkey, final String... keys) {
	String[] mergedKeys = KeyMergeUtil.merge(dstkey, keys);

	return new JedisClusterCommand<Long>(connectionHandler, timeout,
		maxRedirections) {
	    @Override
	    public Long execute(Jedis connection) {
		return connection.sdiffstore(dstkey, keys);
	    }
	}.run(mergedKeys.length, mergedKeys);
    }

    @Override
    public Set<String> sinter(final String... keys) {
	return new JedisClusterCommand<Set<String>>(connectionHandler, timeout,
		maxRedirections) {
	    @Override
	    public Set<String> execute(Jedis connection) {
		return connection.sinter(keys);
	    }
	}.run(keys.length, keys);
    }

    @Override
    public Long sinterstore(final String dstkey, final String... keys) {
	String[] mergedKeys = KeyMergeUtil.merge(dstkey, keys);

	return new JedisClusterCommand<Long>(connectionHandler, timeout,
		maxRedirections) {
	    @Override
	    public Long execute(Jedis connection) {
		return connection.sinterstore(dstkey, keys);
	    }
	}.run(mergedKeys.length, mergedKeys);
    }

    @Override
    public Long smove(final String srckey, final String dstkey,
	    final String member) {
	return new JedisClusterCommand<Long>(connectionHandler, timeout,
		maxRedirections) {
	    @Override
	    public Long execute(Jedis connection) {
		return connection.smove(srckey, dstkey, member);
	    }
	}.run(2, srckey, dstkey);
    }

    @Override
    public Long sort(final String key, final SortingParams sortingParameters,
	    final String dstkey) {
	return new JedisClusterCommand<Long>(connectionHandler, timeout,
		maxRedirections) {
	    @Override
	    public Long execute(Jedis connection) {
		return connection.sort(key, sortingParameters, dstkey);
	    }
	}.run(2, key, dstkey);
    }

    @Override
    public Long sort(final String key, final String dstkey) {
	return new JedisClusterCommand<Long>(connectionHandler, timeout,
		maxRedirections) {
	    @Override
	    public Long execute(Jedis connection) {
		return connection.sort(key, dstkey);
	    }
	}.run(2, key, dstkey);
    }

    @Override
    public Set<String> sunion(final String... keys) {
	return new JedisClusterCommand<Set<String>>(connectionHandler, timeout,
		maxRedirections) {
	    @Override
	    public Set<String> execute(Jedis connection) {
		return connection.sunion(keys);
	    }
	}.run(keys.length, keys);
    }

    @Override
    public Long sunionstore(final String dstkey, final String... keys) {
	String[] wholeKeys = KeyMergeUtil.merge(dstkey, keys);

	return new JedisClusterCommand<Long>(connectionHandler, timeout,
		maxRedirections) {
	    @Override
	    public Long execute(Jedis connection) {
		return connection.sunionstore(dstkey, keys);
	    }
	}.run(wholeKeys.length, wholeKeys);
    }

    @Override
    public Long zinterstore(final String dstkey, final String... sets) {
	String[] wholeKeys = KeyMergeUtil.merge(dstkey, sets);

	return new JedisClusterCommand<Long>(connectionHandler, timeout,
		maxRedirections) {
	    @Override
	    public Long execute(Jedis connection) {
		return connection.zinterstore(dstkey, sets);
	    }
	}.run(wholeKeys.length, wholeKeys);
    }

    @Override
    public Long zinterstore(final String dstkey, final ZParams params,
	    final String... sets) {
	String[] mergedKeys = KeyMergeUtil.merge(dstkey, sets);

	return new JedisClusterCommand<Long>(connectionHandler, timeout,
		maxRedirections) {
	    @Override
	    public Long execute(Jedis connection) {
		return connection.zinterstore(dstkey, params, sets);
	    }
	}.run(mergedKeys.length, mergedKeys);
    }

    @Override
    public Long zunionstore(final String dstkey, final String... sets) {
	String[] mergedKeys = KeyMergeUtil.merge(dstkey, sets);

	return new JedisClusterCommand<Long>(connectionHandler, timeout,
		maxRedirections) {
	    @Override
	    public Long execute(Jedis connection) {
		return connection.zunionstore(dstkey, sets);
	    }
	}.run(mergedKeys.length, mergedKeys);
    }

    @Override
    public Long zunionstore(final String dstkey, final ZParams params,
	    final String... sets) {
	String[] mergedKeys = KeyMergeUtil.merge(dstkey, sets);

	return new JedisClusterCommand<Long>(connectionHandler, timeout,
		maxRedirections) {
	    @Override
	    public Long execute(Jedis connection) {
		return connection.zunionstore(dstkey, params, sets);
	    }
	}.run(mergedKeys.length, mergedKeys);
    }

    @Override
    public String brpoplpush(final String source, final String destination,
	    final int timeout) {
	return new JedisClusterCommand<String>(connectionHandler, timeout,
		maxRedirections) {
	    @Override
	    public String execute(Jedis connection) {
		return connection.brpoplpush(source, destination, timeout);
	    }
	}.run(2, source, destination);
    }

    @Override
    public Long publish(final String channel, final String message) {
	return new JedisClusterCommand<Long>(connectionHandler, timeout,
		maxRedirections) {
	    @Override
	    public Long execute(Jedis connection) {
		return connection.publish(channel, message);
	    }
	}.runWithAnyNode();
    }

    @Override
    public void subscribe(final JedisPubSub jedisPubSub,
	    final String... channels) {
	new JedisClusterCommand<Integer>(connectionHandler, timeout,
		maxRedirections) {
	    @Override
	    public Integer execute(Jedis connection) {
		connection.subscribe(jedisPubSub, channels);
		return 0;
	    }
	}.runWithAnyNode();
    }

    @Override
    public void psubscribe(final JedisPubSub jedisPubSub,
	    final String... patterns) {
	new JedisClusterCommand<Integer>(connectionHandler, timeout,
		maxRedirections) {
	    @Override
	    public Integer execute(Jedis connection) {
		connection.subscribe(jedisPubSub, patterns);
		return 0;
	    }
	}.runWithAnyNode();
    }

    @Override
    public Long bitop(final BitOP op, final String destKey,
	    final String... srcKeys) {
	String[] mergedKeys = KeyMergeUtil.merge(destKey, srcKeys);

	return new JedisClusterCommand<Long>(connectionHandler, timeout,
		maxRedirections) {
	    @Override
	    public Long execute(Jedis connection) {
		return connection.bitop(op, destKey, srcKeys);
	    }
	}.run(mergedKeys.length, mergedKeys);
    }

    @Override
    public String pfmerge(final String destkey, final String... sourcekeys) {
	String[] mergedKeys = KeyMergeUtil.merge(destkey, sourcekeys);

	return new JedisClusterCommand<String>(connectionHandler, timeout,
		maxRedirections) {
	    @Override
	    public String execute(Jedis connection) {
		return connection.pfmerge(destkey, sourcekeys);
	    }
	}.run(mergedKeys.length, mergedKeys);
    }

    @Override
    public long pfcount(final String... keys) {
	return new JedisClusterCommand<Long>(connectionHandler, timeout,
		maxRedirections) {
	    @Override
	    public Long execute(Jedis connection) {
		return connection.pfcount(keys);
	    }
	}.run(keys.length, keys);
=======
		return connection.brpop(timeout,key);
	    }
	}.run(null);
>>>>>>> 53e7dc21
    }
}

    <|MERGE_RESOLUTION|>--- conflicted
+++ resolved
@@ -11,12 +11,8 @@
 import org.apache.commons.pool2.impl.GenericObjectPoolConfig;
 
 public class JedisCluster extends BinaryJedisCluster implements JedisCommands,
-<<<<<<< HEAD
 	MultiKeyJedisClusterCommands, JedisClusterScriptingCommands {
-=======
-        JedisClusterScriptingCommands {
     public static enum Reset {SOFT, HARD}
->>>>>>> 53e7dc21
 
     public JedisCluster(Set<HostAndPort> nodes) {
 	this(nodes, DEFAULT_TIMEOUT);
@@ -1180,6 +1176,29 @@
 	    }
 	}.run(key);
     }
+    
+    @Override
+    public List<String> blpop(final int timeout, final String key) {
+	return new JedisClusterCommand<List<String>>(connectionHandler,
+		timeout, maxRedirections) {
+	    @Override
+	    public List<String> execute(Jedis connection) {
+		return connection.blpop(timeout, key);
+	    }
+	}.run(key);
+    }
+
+    @Override
+    public List<String> brpop(final int timeout, final String key) {
+	return new JedisClusterCommand<List<String>>(connectionHandler,
+		timeout, maxRedirections) {
+	    @Override
+	    public List<String> execute(Jedis connection) {
+		return connection.brpop(timeout, key);
+	    }
+	}.run(key);
+    }
+
 
     @Override
     public List<String> blpop(final String arg) {
@@ -1189,7 +1208,7 @@
 	    public List<String> execute(Jedis connection) {
 		return connection.blpop(arg);
 	    }
-	}.run(null);
+	}.run(arg);
     }
 
     @Override
@@ -1200,7 +1219,7 @@
 	    public List<String> execute(Jedis connection) {
 		return connection.brpop(arg);
 	    }
-	}.run(null);
+	}.run(arg);
     }
 
     @Override
@@ -1259,65 +1278,10 @@
 	}.run(key);
     }
 
-<<<<<<< HEAD
-    @Deprecated
-    /**
-     * This method is deprecated due to bug (scan cursor should be unsigned long)
-     * And will be removed on next major release
-     * @see https://github.com/xetorthio/jedis/issues/531 
-     */
-    @Override
-    public ScanResult<Entry<String, String>> hscan(final String key,
-	    final int cursor) {
-	return new JedisClusterCommand<ScanResult<Entry<String, String>>>(
-		connectionHandler, timeout, maxRedirections) {
-	    @Override
-	    public ScanResult<Entry<String, String>> execute(Jedis connection) {
-		return connection.hscan(key, cursor);
-	    }
-	}.run(key);
-    }
-
-    @Deprecated
-    /**
-     * This method is deprecated due to bug (scan cursor should be unsigned long)
-     * And will be removed on next major release
-     * @see https://github.com/xetorthio/jedis/issues/531 
-     */
-    @Override
-    public ScanResult<String> sscan(final String key, final int cursor) {
-	return new JedisClusterCommand<ScanResult<String>>(connectionHandler,
-		timeout, maxRedirections) {
-	    @Override
-	    public ScanResult<String> execute(Jedis connection) {
-		return connection.sscan(key, cursor);
-	    }
-	}.run(key);
-    }
-
-    @Deprecated
-    /**
-     * This method is deprecated due to bug (scan cursor should be unsigned long)
-     * And will be removed on next major release
-     * @see https://github.com/xetorthio/jedis/issues/531 
-     */
-    @Override
-    public ScanResult<Tuple> zscan(final String key, final int cursor) {
-	return new JedisClusterCommand<ScanResult<Tuple>>(connectionHandler,
-		timeout, maxRedirections) {
-	    @Override
-	    public ScanResult<Tuple> execute(Jedis connection) {
-		return connection.zscan(key, cursor);
-	    }
-	}.run(key);
-    }
-    
-=======
     public Map<String, JedisPool> getClusterNodes() {
 	return connectionHandler.getNodes();
     }
 
->>>>>>> 53e7dc21
     @Override
     public ScanResult<Entry<String, String>> hscan(final String key,
 	    final String cursor) {
@@ -1474,7 +1438,6 @@
     }
 
     @Override
-<<<<<<< HEAD
     public Long del(final String... keys) {
 	return new JedisClusterCommand<Long>(connectionHandler, timeout,
 		maxRedirections) {
@@ -1487,35 +1450,22 @@
 
     @Override
     public List<String> blpop(final int timeout, final String... keys) {
-=======
-    public List<String> blpop(final int timeout, final String key) {
->>>>>>> 53e7dc21
 	return new JedisClusterCommand<List<String>>(connectionHandler,
 		timeout, maxRedirections) {
 	    @Override
 	    public List<String> execute(Jedis connection) {
-<<<<<<< HEAD
 		return connection.blpop(timeout, keys);
 	    }
 	}.run(keys.length, keys);
-    }
-
+
+    }
+    
     @Override
     public List<String> brpop(final int timeout, final String... keys) {
-=======
-		return connection.blpop(timeout,key);
-	    }
-	}.run(null);
-    }
-
-    @Override
-    public List<String> brpop(final int timeout, final String key) {
->>>>>>> 53e7dc21
 	return new JedisClusterCommand<List<String>>(connectionHandler,
 		timeout, maxRedirections) {
 	    @Override
 	    public List<String> execute(Jedis connection) {
-<<<<<<< HEAD
 		return connection.brpop(timeout, keys);
 	    }
 	}.run(keys.length, keys);
@@ -1845,12 +1795,8 @@
 		return connection.pfcount(keys);
 	    }
 	}.run(keys.length, keys);
-=======
-		return connection.brpop(timeout,key);
-	    }
-	}.run(null);
->>>>>>> 53e7dc21
-    }
+    }
+
 }
 
     